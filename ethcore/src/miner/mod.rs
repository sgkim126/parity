// Copyright 2015, 2016 Ethcore (UK) Ltd.
// This file is part of Parity.

// Parity is free software: you can redistribute it and/or modify
// it under the terms of the GNU General Public License as published by
// the Free Software Foundation, either version 3 of the License, or
// (at your option) any later version.

// Parity is distributed in the hope that it will be useful,
// but WITHOUT ANY WARRANTY; without even the implied warranty of
// MERCHANTABILITY or FITNESS FOR A PARTICULAR PURPOSE.  See the
// GNU General Public License for more details.

// You should have received a copy of the GNU General Public License
// along with Parity.  If not, see <http://www.gnu.org/licenses/>.

#![warn(missing_docs)]
#![cfg_attr(all(nightly, feature="dev"), feature(plugin))]
#![cfg_attr(all(nightly, feature="dev"), plugin(clippy))]

//! Miner module
//! Keeps track of transactions and mined block.
//!
//! Usage example:
//!
//! ```rust
//! extern crate ethcore_util as util;
//! extern crate ethcore;
//! use std::env;
//! use ethcore::ethereum;
//! use ethcore::client::{Client, ClientConfig};
//! use ethcore::miner::{Miner, MinerService};
//!
//! fn main() {
//!		let miner: Miner = Miner::with_spec(&ethereum::new_frontier());
//!		// get status
//!		assert_eq!(miner.status().transactions_in_pending_queue, 0);
//!
//!		// Check block for sealing
//!		//assert!(miner.sealing_block(&*client).lock().is_some());
//! }
//! ```

mod banning_queue;
mod external;
mod local_transactions;
mod miner;
mod price_info;
mod transaction_queue;
mod work_notify;

pub use self::external::{ExternalMiner, ExternalMinerService};
pub use self::miner::{Miner, MinerOptions, Banning, PendingSet, GasPricer, GasPriceCalibratorOptions, GasLimit};
pub use self::transaction_queue::{TransactionQueue, PrioritizationStrategy, AccountDetails, TransactionOrigin};
pub use self::local_transactions::{Status as LocalTransactionStatus};
pub use client::TransactionImportResult;

use std::collections::BTreeMap;
use util::{H256, U256, Address, Bytes};
use client::{MiningBlockChainClient, Executed, CallAnalytics};
use block::ClosedBlock;
use header::BlockNumber;
use receipt::{RichReceipt, Receipt};
use error::{Error, CallError};
use transaction::SignedTransaction;

/// Miner client API
pub trait MinerService : Send + Sync {

	/// Returns miner's status.
	fn status(&self) -> MinerStatus;

	/// Get the author that we will seal blocks as.
	fn author(&self) -> Address;

	/// Set the author that we will seal blocks as.
	fn set_author(&self, author: Address);

	/// Set info necessary to sign consensus messages.
<<<<<<< HEAD
	fn set_consensus_signer(&self, address: Address, password: String) -> Result<(), ::account_provider::Error>;
=======
	fn set_engine_signer(&self, address: Address, password: String) -> Result<(), ::account_provider::Error>;
>>>>>>> b089aa7a

	/// Get the extra_data that we will seal blocks with.
	fn extra_data(&self) -> Bytes;

	/// Set the extra_data that we will seal blocks with.
	fn set_extra_data(&self, extra_data: Bytes);

	/// Get current minimal gas price for transactions accepted to queue.
	fn minimal_gas_price(&self) -> U256;

	/// Set minimal gas price of transaction to be accepted for mining.
	fn set_minimal_gas_price(&self, min_gas_price: U256);

	/// Get the lower bound of the gas limit we wish to target when sealing a new block.
	fn gas_floor_target(&self) -> U256;

	/// Get the upper bound of the gas limit we wish to target when sealing a new block.
	fn gas_ceil_target(&self) -> U256;

	// TODO: coalesce into single set_range function.
	/// Set the lower bound of gas limit we wish to target when sealing a new block.
	fn set_gas_floor_target(&self, target: U256);

	/// Set the upper bound of gas limit we wish to target when sealing a new block.
	fn set_gas_ceil_target(&self, target: U256);

	/// Get current transactions limit in queue.
	fn transactions_limit(&self) -> usize;

	/// Set maximal number of transactions kept in the queue (both current and future).
	fn set_transactions_limit(&self, limit: usize);

	/// Set maximum amount of gas allowed for any single transaction to mine.
	fn set_tx_gas_limit(&self, limit: U256);

	/// Imports transactions to transaction queue.
	fn import_external_transactions(&self, chain: &MiningBlockChainClient, transactions: Vec<SignedTransaction>) ->
		Vec<Result<TransactionImportResult, Error>>;

	/// Imports own (node owner) transaction to queue.
	fn import_own_transaction(&self, chain: &MiningBlockChainClient, transaction: SignedTransaction) ->
		Result<TransactionImportResult, Error>;

	/// Returns hashes of transactions currently in pending
	fn pending_transactions_hashes(&self, best_block: BlockNumber) -> Vec<H256>;

	/// Removes all transactions from the queue and restart mining operation.
	fn clear_and_reset(&self, chain: &MiningBlockChainClient);

	/// Called when blocks are imported to chain, updates transactions queue.
	fn chain_new_blocks(&self, chain: &MiningBlockChainClient, imported: &[H256], invalid: &[H256], enacted: &[H256], retracted: &[H256]);

	/// New chain head event. Restart mining operation.
	fn update_sealing(&self, chain: &MiningBlockChainClient);

	/// Submit `seal` as a valid solution for the header of `pow_hash`.
	/// Will check the seal, but not actually insert the block into the chain.
	fn submit_seal(&self, chain: &MiningBlockChainClient, pow_hash: H256, seal: Vec<Bytes>) -> Result<(), Error>;

	/// Get the sealing work package and if `Some`, apply some transform.
	fn map_sealing_work<F, T>(&self, chain: &MiningBlockChainClient, f: F) -> Option<T>
		where F: FnOnce(&ClosedBlock) -> T, Self: Sized;

	/// Query pending transactions for hash.
	fn transaction(&self, best_block: BlockNumber, hash: &H256) -> Option<SignedTransaction>;

	/// Get a list of all transactions.
	fn all_transactions(&self) -> Vec<SignedTransaction>;

	/// Get a list of all pending transactions.
	fn pending_transactions(&self, best_block: BlockNumber) -> Vec<SignedTransaction>;

	/// Get a list of local transactions with statuses.
	fn local_transactions(&self) -> BTreeMap<H256, LocalTransactionStatus>;

	/// Get a list of all pending receipts.
	fn pending_receipts(&self, best_block: BlockNumber) -> BTreeMap<H256, Receipt>;

	/// Get a particular reciept.
	fn pending_receipt(&self, best_block: BlockNumber, hash: &H256) -> Option<RichReceipt>;

	/// Returns highest transaction nonce for given address.
	fn last_nonce(&self, address: &Address) -> Option<U256>;

	/// Is it currently sealing?
	fn is_sealing(&self) -> bool;

	/// Suggested gas price.
	fn sensible_gas_price(&self) -> U256;

	/// Suggested gas limit.
	fn sensible_gas_limit(&self) -> U256 { 21000.into() }

	/// Latest account balance in pending state.
	fn balance(&self, chain: &MiningBlockChainClient, address: &Address) -> U256;

	/// Call into contract code using pending state.
	fn call(&self, chain: &MiningBlockChainClient, t: &SignedTransaction, analytics: CallAnalytics) -> Result<Executed, CallError>;

	/// Get storage value in pending state.
	fn storage_at(&self, chain: &MiningBlockChainClient, address: &Address, position: &H256) -> H256;

	/// Get account nonce in pending state.
	fn nonce(&self, chain: &MiningBlockChainClient, address: &Address) -> U256;

	/// Get contract code in pending state.
	fn code(&self, chain: &MiningBlockChainClient, address: &Address) -> Option<Bytes>;
}

/// Mining status
#[derive(Debug)]
pub struct MinerStatus {
	/// Number of transactions in queue with state `pending` (ready to be included in block)
	pub transactions_in_pending_queue: usize,
	/// Number of transactions in queue with state `future` (not yet ready to be included in block)
	pub transactions_in_future_queue: usize,
	/// Number of transactions included in currently mined block
	pub transactions_in_pending_block: usize,
}<|MERGE_RESOLUTION|>--- conflicted
+++ resolved
@@ -77,11 +77,7 @@
 	fn set_author(&self, author: Address);
 
 	/// Set info necessary to sign consensus messages.
-<<<<<<< HEAD
-	fn set_consensus_signer(&self, address: Address, password: String) -> Result<(), ::account_provider::Error>;
-=======
 	fn set_engine_signer(&self, address: Address, password: String) -> Result<(), ::account_provider::Error>;
->>>>>>> b089aa7a
 
 	/// Get the extra_data that we will seal blocks with.
 	fn extra_data(&self) -> Bytes;
