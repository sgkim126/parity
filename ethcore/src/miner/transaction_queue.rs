// Copyright 2015, 2016 Ethcore (UK) Ltd.
// This file is part of Parity.

// Parity is free software: you can redistribute it and/or modify
// it under the terms of the GNU General Public License as published by
// the Free Software Foundation, either version 3 of the License, or
// (at your option) any later version.

// Parity is distributed in the hope that it will be useful,
// but WITHOUT ANY WARRANTY; without even the implied warranty of
// MERCHANTABILITY or FITNESS FOR A PARTICULAR PURPOSE.  See the
// GNU General Public License for more details.

// You should have received a copy of the GNU General Public License
// along with Parity.  If not, see <http://www.gnu.org/licenses/>.

//! Transaction Queue
//!
//! `TransactionQueue` keeps track of all transactions seen by the node (received from other peers) and own transactions
//! and orders them by priority. Top priority transactions are those with low nonce height (difference between
//! transaction's nonce and next nonce expected from this sender). If nonces are equal transaction's gas price is used
//! for comparison (higher gas price = higher priority).
//!
//! # Usage Example
//!
//! ```rust
//! extern crate ethcore_util as util;
//! extern crate ethcore;
//! extern crate ethkey;
//! extern crate rustc_serialize;
//!
//! use util::{Uint, U256, Address};
//! use ethkey::{Random, Generator};
//!	use ethcore::miner::{TransactionQueue, AccountDetails, TransactionOrigin};
//!	use ethcore::transaction::*;
//!	use rustc_serialize::hex::FromHex;
//!
//! fn main() {
//!		let key = Random.generate().unwrap();
//!		let t1 = Transaction { action: Action::Create, value: U256::from(100), data: "3331600055".from_hex().unwrap(),
//!			gas: U256::from(100_000), gas_price: U256::one(), nonce: U256::from(10) };
//!		let t2 = Transaction { action: Action::Create, value: U256::from(100), data: "3331600055".from_hex().unwrap(),
//!			gas: U256::from(100_000), gas_price: U256::one(), nonce: U256::from(11) };
//!
//!		let st1 = t1.sign(&key.secret());
//!		let st2 = t2.sign(&key.secret());
//!		let default_account_details = |_a: &Address| AccountDetails {
//!			nonce: U256::from(10),
//!			balance: U256::from(1_000_000),
//!		};
//!		let gas_estimator = |_tx: &SignedTransaction| 2.into();
//!
//!		let mut txq = TransactionQueue::default();
//!		txq.add(st2.clone(), TransactionOrigin::External, &default_account_details, &gas_estimator).unwrap();
//!		txq.add(st1.clone(), TransactionOrigin::External, &default_account_details, &gas_estimator).unwrap();
//!
//!		// Check status
//!		assert_eq!(txq.status().pending, 2);
//!		// Check top transactions
//!		let top = txq.top_transactions();
//!		assert_eq!(top.len(), 2);
//!		assert_eq!(top[0], st1);
//!		assert_eq!(top[1], st2);
//!
//!		// And when transaction is removed (but nonce haven't changed)
//!		// it will move subsequent transactions to future
//!		txq.remove_invalid(&st1.hash(), &default_account_details);
//!		assert_eq!(txq.status().pending, 0);
//!		assert_eq!(txq.status().future, 1);
//!		assert_eq!(txq.top_transactions().len(), 0);
//!	}
//! ```
//!
//!	# Maintaing valid state
//!
//!	1. Whenever transaction is imported to queue (to queue) all other transactions from this sender are revalidated in current. It means that they are moved to future and back again (height recalculation & gap filling).
//!	2. Whenever invalid transaction is removed:
//!		- When it's removed from `future` - all `future` transactions heights are recalculated and then
//!		  we check if the transactions should go to `current` (comparing state nonce)
//!		- When it's removed from `current` - all transactions from this sender (`current` & `future`) are recalculated.
//!	3. `remove_all` is used to inform the queue about client (state) nonce changes.
//!      - It removes all transactions (either from `current` or `future`) with nonce < client nonce
//!      - It moves matching `future` transactions to `current`

use std::ops::Deref;
use std::cmp::Ordering;
use std::cmp;
use std::collections::{HashSet, HashMap, BTreeSet, BTreeMap};
use util::{Address, H256, Uint, U256};
use util::table::Table;
use transaction::*;
use error::{Error, TransactionError};
use client::TransactionImportResult;

/// Transaction origin
#[derive(Clone, Copy, Debug, PartialEq, Eq)]
pub enum TransactionOrigin {
	/// Transaction coming from local RPC
	Local,
	/// External transaction received from network
	External,
	/// Transactions from retracted blocks
	RetractedBlock,
}

impl PartialOrd for TransactionOrigin {
	fn partial_cmp(&self, other: &TransactionOrigin) -> Option<Ordering> {
		Some(self.cmp(other))
	}
}

impl Ord for TransactionOrigin {
	#[cfg_attr(feature="dev", allow(match_same_arms))]
	fn cmp(&self, other: &TransactionOrigin) -> Ordering {
		if *other == *self {
			return Ordering::Equal;
		}

		match (*self, *other) {
			(TransactionOrigin::RetractedBlock, _) => Ordering::Less,
			(_, TransactionOrigin::RetractedBlock) => Ordering::Greater,
			(TransactionOrigin::Local, _) => Ordering::Less,
			_ => Ordering::Greater,
		}
	}
}

#[derive(Clone, Debug)]
/// Light structure used to identify transaction and its order
struct TransactionOrder {
	/// Primary ordering factory. Difference between transaction nonce and expected nonce in state
	/// (e.g. Tx(nonce:5), State(nonce:0) -> height: 5)
	/// High nonce_height = Low priority (processed later)
	nonce_height: U256,
	/// Gas specified in the transaction.
	gas: U256,
	/// Gas Price of the transaction.
	/// Low gas price = Low priority (processed later)
	gas_price: U256,
	/// Gas usage priority factor. Usage depends on strategy.
	/// Represents the linear increment in required gas price for heavy transactions.
	///
	/// High gas limit + Low gas price = Low priority
	/// High gas limit + High gas price = High priority
	gas_factor: U256,
	/// Gas (limit) of the transaction. Usage depends on strategy.
	/// Low gas limit = High priority (processed earlier)
	gas: U256,
	/// Transaction ordering strategy
	strategy: PrioritizationStrategy,
	/// Hash to identify associated transaction
	hash: H256,
	/// Origin of the transaction
	origin: TransactionOrigin,
	/// Penalties
	penalties: usize,
}


impl TransactionOrder {

	fn for_transaction(tx: &VerifiedTransaction, base_nonce: U256, min_gas_price: U256, strategy: PrioritizationStrategy) -> Self {
		let factor = (tx.transaction.gas >> 15) * min_gas_price;
		TransactionOrder {
			nonce_height: tx.nonce() - base_nonce,
			gas: tx.transaction.gas.clone(),
			gas_price: tx.transaction.gas_price,
			gas: tx.transaction.gas,
			gas_factor: factor,
			strategy: strategy,
			hash: tx.hash(),
			origin: tx.origin,
			penalties: 0,
		}
	}

	fn update_height(mut self, nonce: U256, base_nonce: U256) -> Self {
		self.nonce_height = nonce - base_nonce;
		self
	}

	fn penalize(mut self) -> Self {
		self.penalties = self.penalties.saturating_add(1);
		self
	}
}

impl Eq for TransactionOrder {}
impl PartialEq for TransactionOrder {
	fn eq(&self, other: &TransactionOrder) -> bool {
		self.cmp(other) == Ordering::Equal
	}
}
impl PartialOrd for TransactionOrder {
	fn partial_cmp(&self, other: &TransactionOrder) -> Option<Ordering> {
		Some(self.cmp(other))
	}
}

impl Ord for TransactionOrder {
	fn cmp(&self, b: &TransactionOrder) -> Ordering {
		// First check number of penalties
		if self.penalties != b.penalties {
			return self.penalties.cmp(&b.penalties);
		}

		// First check nonce_height
		if self.nonce_height != b.nonce_height {
			return self.nonce_height.cmp(&b.nonce_height);
		}

		// Local transactions should always have priority
		// NOTE nonce has to be checked first, cause otherwise the order might be wrong.
		if self.origin != b.origin {
			return self.origin.cmp(&b.origin);
		}

		match self.strategy {
			PrioritizationStrategy::GasAndGasPrice => {
				if self.gas != b.gas {
					return self.gas.cmp(&b.gas);
				}
			},
			PrioritizationStrategy::GasFactorAndGasPrice => {
				// avoiding overflows
				// (gp1 - g1) > (gp2 - g2) <=>
				// (gp1 + g2) > (gp2 + g1)
				let f_a = self.gas_price + b.gas_factor;
				let f_b = b.gas_price + self.gas_factor;
				if f_a != f_b {
					return f_b.cmp(&f_a);
				}
			},
			PrioritizationStrategy::GasPriceOnly => {},
		}

		// Then compare gas_prices
		if self.gas_price != b.gas_price {
			return b.gas_price.cmp(&self.gas_price);
		}

		// Compare hashes
		self.hash.cmp(&b.hash)
	}
}

/// Verified transaction (with sender)
struct VerifiedTransaction {
	/// Transaction
	transaction: SignedTransaction,
	/// transaction origin
	origin: TransactionOrigin,
}

impl VerifiedTransaction {
	fn new(transaction: SignedTransaction, origin: TransactionOrigin) -> Result<Self, Error> {
		try!(transaction.sender());
		Ok(VerifiedTransaction {
			transaction: transaction,
			origin: origin,
		})
	}

	fn hash(&self) -> H256 {
		self.transaction.hash()
	}

	fn nonce(&self) -> U256 {
		self.transaction.nonce
	}

	fn sender(&self) -> Address {
		self.transaction.sender().expect("Sender is verified in new; qed")
	}
}

#[derive(Debug, Default)]
struct GasPriceQueue {
	backing: BTreeMap<U256, HashSet<H256>>,
}

impl GasPriceQueue {
	/// Insert an item into a BTreeMap/HashSet "multimap".
	pub fn insert(&mut self, gas_price: U256, hash: H256) -> bool {
		self.backing.entry(gas_price).or_insert_with(Default::default).insert(hash)
	}

	/// Remove an item from a BTreeMap/HashSet "multimap".
	/// Returns true if the item was removed successfully.
	pub fn remove(&mut self, gas_price: &U256, hash: &H256) -> bool {
		if let Some(mut hashes) = self.backing.get_mut(gas_price) {
			let only_one_left = hashes.len() == 1;
			if !only_one_left {
				// Operation may be ok: only if hash is in gas-price's Set.
				return hashes.remove(hash);
			}
			if hash != hashes.iter().next().expect("We know there is only one element in collection, tested above; qed") {
				// Operation failed: hash not the single item in gas-price's Set.
				return false;
			}
		} else {
			// Operation failed: gas-price not found in Map.
			return false;
		}
		// Operation maybe ok: only if hash not found in gas-price Set.
		self.backing.remove(gas_price).is_some()
	}
}

impl Deref for GasPriceQueue {
	type Target=BTreeMap<U256, HashSet<H256>>;

	fn deref(&self) -> &Self::Target {
		&self.backing
	}
}

/// Holds transactions accessible by (address, nonce) and by priority
///
/// `TransactionSet` keeps number of entries below limit, but it doesn't
/// automatically happen during `insert/remove` operations.
/// You have to call `enforce_limit` to remove lowest priority transactions from set.
struct TransactionSet {
	by_priority: BTreeSet<TransactionOrder>,
	by_address: Table<Address, U256, TransactionOrder>,
	by_gas_price: GasPriceQueue,
	limit: usize,
	gas_limit: U256,
}

impl TransactionSet {
	/// Inserts `TransactionOrder` to this set. Transaction does not need to be unique -
	/// the same transaction may be validly inserted twice. Any previous transaction that
	/// it replaces (i.e. with the same `sender` and `nonce`) should be returned.
	fn insert(&mut self, sender: Address, nonce: U256, order: TransactionOrder) -> Option<TransactionOrder> {
		if !self.by_priority.insert(order.clone()) {
			return Some(order.clone());
		}
		let order_hash = order.hash.clone();
		let order_gas_price = order.gas_price.clone();
		let by_address_replaced = self.by_address.insert(sender, nonce, order);
		// If transaction was replaced remove it from priority queue
		if let Some(ref old_order) = by_address_replaced {
			assert!(self.by_priority.remove(old_order), "hash is in `by_address`; all transactions in `by_address` must be in `by_priority`; qed");
			assert!(self.by_gas_price.remove(&old_order.gas_price, &old_order.hash),
				"hash is in `by_address`; all transactions' gas_prices in `by_address` must be in `by_gas_limit`; qed");
		}
		self.by_gas_price.insert(order_gas_price, order_hash);
		assert_eq!(self.by_priority.len(), self.by_address.len());
		assert_eq!(self.by_gas_price.values().map(|v| v.len()).fold(0, |a, b| a + b), self.by_address.len());
		by_address_replaced
	}

	/// Remove low priority transactions if there is more than specified by given `limit`.
	///
	/// It drops transactions from this set but also removes associated `VerifiedTransaction`.
	/// Returns addresses and lowest nonces of transactions removed because of limit.
	fn enforce_limit(&mut self, by_hash: &mut HashMap<H256, VerifiedTransaction>) -> Option<HashMap<Address, U256>> {
		let mut count = 0;
		let mut gas: U256 = 0.into();
		let to_drop : Vec<(Address, U256)> = {
			self.by_priority
				.iter()
<<<<<<< HEAD
				.skip_while(|order| {
=======
				.filter(|order| {
>>>>>>> b3d502ba
					count = count + 1;
					let r = gas.overflowing_add(order.gas);
					if r.1 { return false }
					gas = r.0;
<<<<<<< HEAD
					// Own and retracted transactions are allowed to go above the gas limit, bot not above the count limit.
					(gas <= self.gas_limit || order.origin == TransactionOrigin::Local || order.origin == TransactionOrigin::RetractedBlock) &&
						count <= self.limit
=======
					// Own and retracted transactions are allowed to go above all limits.
					order.origin != TransactionOrigin::Local && order.origin != TransactionOrigin::RetractedBlock &&
					(gas > self.gas_limit || count > self.limit)
>>>>>>> b3d502ba
				})
				.map(|order| by_hash.get(&order.hash)
					.expect("All transactions in `self.by_priority` and `self.by_address` are kept in sync with `by_hash`."))
				.map(|tx| (tx.sender(), tx.nonce()))
				.collect()
		};

		Some(to_drop.into_iter()
			.fold(HashMap::new(), |mut removed, (sender, nonce)| {
				let order = self.drop(&sender, &nonce)
					.expect("Transaction has just been found in `by_priority`; so it is in `by_address` also.");
				trace!(target: "txqueue", "Dropped out of limit transaction: {:?}", order.hash);

				by_hash.remove(&order.hash)
					.expect("hash is in `by_priorty`; all hashes in `by_priority` must be in `by_hash`; qed");

				let min = removed.get(&sender).map_or(nonce, |val| cmp::min(*val, nonce));
				removed.insert(sender, min);
				removed
			}))
	}

	/// Drop transaction from this set (remove from `by_priority` and `by_address`)
	fn drop(&mut self, sender: &Address, nonce: &U256) -> Option<TransactionOrder> {
		if let Some(tx_order) = self.by_address.remove(sender, nonce) {
			assert!(self.by_gas_price.remove(&tx_order.gas_price, &tx_order.hash),
				"hash is in `by_address`; all transactions' gas_prices in `by_address` must be in `by_gas_limit`; qed");
			assert!(self.by_priority.remove(&tx_order),
				"hash is in `by_address`; all transactions' gas_prices in `by_address` must be in `by_priority`; qed");
			assert_eq!(self.by_priority.len(), self.by_address.len());
			assert_eq!(self.by_gas_price.values().map(|v| v.len()).fold(0, |a, b| a + b), self.by_address.len());
			return Some(tx_order);
		}
		assert_eq!(self.by_priority.len(), self.by_address.len());
		assert_eq!(self.by_gas_price.values().map(|v| v.len()).fold(0, |a, b| a + b), self.by_address.len());
		None
	}

	/// Drop all transactions.
	fn clear(&mut self) {
		self.by_priority.clear();
		self.by_address.clear();
		self.by_gas_price.backing.clear();
	}

	/// Sets new limit for number of transactions in this `TransactionSet`.
	/// Note the limit is not applied (no transactions are removed) by calling this method.
	fn set_limit(&mut self, limit: usize) {
		self.limit = limit;
	}

	/// Get the minimum gas price that we can accept into this queue that wouldn't cause the transaction to
	/// immediately be dropped. 0 if the queue isn't at capacity; 1 plus the lowest if it is.
	fn gas_price_entry_limit(&self) -> U256 {
		match self.by_gas_price.keys().next() {
			Some(k) if self.by_priority.len() >= self.limit => *k + 1.into(),
			_ => U256::default(),
		}
	}
}

#[derive(Debug)]
/// Current status of the queue
pub struct TransactionQueueStatus {
	/// Number of pending transactions (ready to go to block)
	pub pending: usize,
	/// Number of future transactions (waiting for transactions with lower nonces first)
	pub future: usize,
}

/// Details of account
pub struct AccountDetails {
	/// Most recent account nonce
	pub nonce: U256,
	/// Current account balance
	pub balance: U256,
}

/// Transactions with `gas > (gas_limit + gas_limit * Factor(in percents))` are not imported to the queue.
const GAS_LIMIT_HYSTERESIS: usize = 10; // (100/GAS_LIMIT_HYSTERESIS) %

/// Describes the strategy used to prioritize transactions in the queue.
#[cfg_attr(feature="dev", allow(enum_variant_names))]
#[derive(Debug, Copy, Clone, PartialEq, Eq)]
pub enum PrioritizationStrategy {
	/// Use only gas price. Disregards the actual computation cost of the transaction.
	/// i.e. Higher gas price = Higher priority
	GasPriceOnly,
	/// Use gas limit and then gas price.
	/// i.e. Higher gas limit = Lower priority
	GasAndGasPrice,
	/// Calculate and use priority based on gas and gas price.
	/// PRIORITY = GAS_PRICE - GAS/2^15 * MIN_GAS_PRICE
	///
	/// Rationale:
	/// Heavy transactions are paying linear cost (GAS * GAS_PRICE)
	/// while the computation might be more expensive.
	///
	/// i.e.
	/// 1M gas tx with `gas_price=30*min` has the same priority
	/// as 32k gas tx with `gas_price=min`
	GasFactorAndGasPrice,
}

/// `TransactionQueue` implementation
pub struct TransactionQueue {
	/// Prioritization strategy for this queue
	strategy: PrioritizationStrategy,
	/// Gas Price threshold for transactions that can be imported to this queue (defaults to 0)
	minimal_gas_price: U256,
	/// The maximum amount of gas any individual transaction may use.
	tx_gas_limit: U256,
	/// Current gas limit (block gas limit * factor). Transactions above the limit will not be accepted (default to !0)
	gas_limit: U256,
	/// Priority queue for transactions that can go to block
	current: TransactionSet,
	/// Priority queue for transactions that has been received but are not yet valid to go to block
	future: TransactionSet,
	/// All transactions managed by queue indexed by hash
	by_hash: HashMap<H256, VerifiedTransaction>,
	/// Last nonce of transaction in current (to quickly check next expected transaction)
	last_nonces: HashMap<Address, U256>,
}

impl Default for TransactionQueue {
	fn default() -> Self {
		TransactionQueue::new(PrioritizationStrategy::GasPriceOnly)
	}
}

impl TransactionQueue {
	/// Creates new instance of this Queue
<<<<<<< HEAD
	pub fn new() -> Self {
		Self::with_limits(1024, !U256::zero(), !U256::zero())
	}

	/// Create new instance of this Queue with specified limits
	pub fn with_limits(limit: usize, gas_limit: U256, tx_gas_limit: U256) -> Self {
=======
	pub fn new(strategy: PrioritizationStrategy) -> Self {
		Self::with_limits(strategy, 1024, !U256::zero(), !U256::zero())
	}

	/// Create new instance of this Queue with specified limits
	pub fn with_limits(strategy: PrioritizationStrategy, limit: usize, gas_limit: U256, tx_gas_limit: U256) -> Self {
>>>>>>> b3d502ba
		let current = TransactionSet {
			by_priority: BTreeSet::new(),
			by_address: Table::new(),
			by_gas_price: Default::default(),
			limit: limit,
			gas_limit: gas_limit,
		};

		let future = TransactionSet {
			by_priority: BTreeSet::new(),
			by_address: Table::new(),
			by_gas_price: Default::default(),
			limit: limit,
			gas_limit: gas_limit,
		};

		TransactionQueue {
			strategy: strategy,
			minimal_gas_price: U256::zero(),
			tx_gas_limit: tx_gas_limit,
			gas_limit: !U256::zero(),
			current: current,
			future: future,
			by_hash: HashMap::new(),
			last_nonces: HashMap::new(),
		}
	}

	/// Set the new limit for `current` and `future` queue.
	pub fn set_limit(&mut self, limit: usize) {
		self.current.set_limit(limit);
		self.future.set_limit(limit);
		// And ensure the limits
		self.current.enforce_limit(&mut self.by_hash);
		self.future.enforce_limit(&mut self.by_hash);
	}

	/// Returns current limit of transactions in the queue.
	pub fn limit(&self) -> usize {
		self.current.limit
	}

	/// Get the minimal gas price.
	pub fn minimal_gas_price(&self) -> &U256 {
		&self.minimal_gas_price
	}

	/// Sets new gas price threshold for incoming transactions.
	/// Any transaction already imported to the queue is not affected.
	pub fn set_minimal_gas_price(&mut self, min_gas_price: U256) {
		self.minimal_gas_price = min_gas_price;
	}

	/// Get one more than the lowest gas price in the queue iff the pool is
	/// full, otherwise 0.
	pub fn effective_minimum_gas_price(&self) -> U256 {
		self.current.gas_price_entry_limit()
	}

	/// Sets new gas limit. Transactions with gas slightly (`GAS_LIMIT_HYSTERESIS`) above the limit won't be imported.
	/// Any transaction already imported to the queue is not affected.
	pub fn set_gas_limit(&mut self, gas_limit: U256) {
		let extra = gas_limit / U256::from(GAS_LIMIT_HYSTERESIS);

		self.gas_limit = match gas_limit.overflowing_add(extra) {
			(_, true) => !U256::zero(),
			(val, false) => val,
		};
	}

	/// Sets new total gas limit.
	pub fn set_total_gas_limit(&mut self, gas_limit: U256) {
		self.future.gas_limit = gas_limit;
		self.current.gas_limit = gas_limit;
		self.future.enforce_limit(&mut self.by_hash);
	}

	/// Set the new limit for the amount of gas any individual transaction may have.
	/// Any transaction already imported to the queue is not affected.
	pub fn set_tx_gas_limit(&mut self, limit: U256) {
		self.tx_gas_limit = limit;
	}

	/// Returns current status for this queue
	pub fn status(&self) -> TransactionQueueStatus {
		TransactionQueueStatus {
			pending: self.current.by_priority.len(),
			future: self.future.by_priority.len(),
		}
	}

	/// Add signed transaction to queue to be verified and imported.
	///
	/// NOTE fetch_account and gas_estimator should be cheap to compute
	/// otherwise it might open up an attack vector.
	pub fn add<F, G>(
		&mut self,
		tx: SignedTransaction,
		origin: TransactionOrigin,
		fetch_account: &F,
		gas_estimator: &G,
	) -> Result<TransactionImportResult, Error> where
		F: Fn(&Address) -> AccountDetails,
		G: Fn(&SignedTransaction) -> U256,
	{

		if tx.gas_price < self.minimal_gas_price && origin != TransactionOrigin::Local {
			trace!(target: "txqueue",
				"Dropping transaction below minimal gas price threshold: {:?} (gp: {} < {})",
				tx.hash(),
				tx.gas_price,
				self.minimal_gas_price
			);

			return Err(Error::Transaction(TransactionError::InsufficientGasPrice {
				minimal: self.minimal_gas_price,
				got: tx.gas_price,
			}));
		}

		let full_queues_lowest = self.effective_minimum_gas_price();
		if tx.gas_price < full_queues_lowest && origin != TransactionOrigin::Local {
			trace!(target: "txqueue",
				"Dropping transaction below lowest gas price in a full queue: {:?} (gp: {} < {})",
				tx.hash(),
				tx.gas_price,
				full_queues_lowest
			);

			return Err(Error::Transaction(TransactionError::InsufficientGasPrice {
				minimal: full_queues_lowest,
				got: tx.gas_price,
			}));
		}

		if tx.gas > self.gas_limit || tx.gas > self.tx_gas_limit {
			trace!(target: "txqueue",
				"Dropping transaction above gas limit: {:?} ({} > min({}, {}))",
				tx.hash(),
				tx.gas,
				self.gas_limit,
				self.tx_gas_limit
			);

			return Err(Error::Transaction(TransactionError::GasLimitExceeded {
				limit: self.gas_limit,
				got: tx.gas,
			}));
		}

		let minimal_gas = gas_estimator(&tx);
		if tx.gas < minimal_gas {
			trace!(target: "txqueue",
				"Dropping transaction with insufficient gas: {:?} ({} > {})",
				tx.hash(),
				tx.gas,
				minimal_gas,
			);

			return Err(Error::Transaction(TransactionError::InsufficientGas {
				minimal: minimal_gas,
				got: tx.gas,
			}));
		}

		// Verify signature
		try!(tx.check_low_s());

		let vtx = try!(VerifiedTransaction::new(tx, origin));
		let client_account = fetch_account(&vtx.sender());

		let cost = vtx.transaction.value + vtx.transaction.gas_price * vtx.transaction.gas;
		if client_account.balance < cost {
			trace!(target: "txqueue",
				"Dropping transaction without sufficient balance: {:?} ({} < {})",
				vtx.hash(),
				client_account.balance,
				cost
			);

			return Err(Error::Transaction(TransactionError::InsufficientBalance {
				cost: cost,
				balance: client_account.balance
			}));
		}

		let r = self.import_tx(vtx, client_account.nonce).map_err(Error::Transaction);
		assert_eq!(self.future.by_priority.len() + self.current.by_priority.len(), self.by_hash.len());
		r
	}

	/// Removes all transactions from particular sender up to (excluding) given client (state) nonce.
	/// Client (State) Nonce = next valid nonce for this sender.
	pub fn remove_all(&mut self, sender: Address, client_nonce: U256) {
		// We will either move transaction to future or remove it completely
		// so there will be no transactions from this sender in current
		self.last_nonces.remove(&sender);
		// First update height of transactions in future to avoid collisions
		self.update_future(&sender, client_nonce);
		// This should move all current transactions to future and remove old transactions
		self.move_all_to_future(&sender, client_nonce);
		// And now lets check if there is some batch of transactions in future
		// that should be placed in current. It should also update last_nonces.
		self.move_matching_future_to_current(sender, client_nonce, client_nonce);
		assert_eq!(self.future.by_priority.len() + self.current.by_priority.len(), self.by_hash.len());
	}

	/// Penalize transactions from sender of transaction with given hash.
	/// I.e. it should change the priority of the transaction in the queue.
	///
	/// NOTE: We need to penalize all transactions from particular sender
	/// to avoid breaking invariants in queue (ordered by nonces).
	/// Consecutive transactions from this sender would fail otherwise (because of invalid nonce).
	pub fn penalize(&mut self, transaction_hash: &H256) {
		let transaction = match self.by_hash.get(transaction_hash) {
			None => return,
			Some(t) => t,
		};
		let sender = transaction.sender();

		// Penalize all transactions from this sender
		let nonces_from_sender = match self.current.by_address.row(&sender) {
			Some(row_map) => row_map.keys().cloned().collect::<Vec<U256>>(),
			None => vec![],
		};
		for k in nonces_from_sender {
			let order = self.current.drop(&sender, &k).expect("transaction known to be in self.current; qed");
			self.current.insert(sender, k, order.penalize());
		}
		// Same thing for future
		let nonces_from_sender = match self.future.by_address.row(&sender) {
			Some(row_map) => row_map.keys().cloned().collect::<Vec<U256>>(),
			None => vec![],
		};
		for k in nonces_from_sender {
<<<<<<< HEAD
			let order = self.future.drop(&sender, &k).unwrap();
=======
			let order = self.future.drop(&sender, &k).expect("transaction known to be in self.future; qed");
>>>>>>> b3d502ba
			self.future.insert(sender, k, order.penalize());
		}
	}

	/// Removes invalid transaction identified by hash from queue.
	/// Assumption is that this transaction nonce is not related to client nonce,
	/// so transactions left in queue are processed according to client nonce.
	///
	/// If gap is introduced marks subsequent transactions as future
	pub fn remove_invalid<T>(&mut self, transaction_hash: &H256, fetch_account: &T)
		where T: Fn(&Address) -> AccountDetails {

		assert_eq!(self.future.by_priority.len() + self.current.by_priority.len(), self.by_hash.len());
		let transaction = self.by_hash.remove(transaction_hash);
		if transaction.is_none() {
			// We don't know this transaction
			return;
		}

		let transaction = transaction.expect("None is tested in early-exit condition above; qed");
		let sender = transaction.sender();
		let nonce = transaction.nonce();
		let current_nonce = fetch_account(&sender).nonce;

		trace!(target: "txqueue", "Removing invalid transaction: {:?}", transaction.hash());

		// Remove from future
		let order = self.future.drop(&sender, &nonce);
		if order.is_some() {
			self.update_future(&sender, current_nonce);
			// And now lets check if there is some chain of transactions in future
			// that should be placed in current
			self.move_matching_future_to_current(sender, current_nonce, current_nonce);
			assert_eq!(self.future.by_priority.len() + self.current.by_priority.len(), self.by_hash.len());
			return;
		}

		// Remove from current
		let order = self.current.drop(&sender, &nonce);
		if order.is_some() {
			// This will keep consistency in queue
			// Moves all to future and then promotes a batch from current:
			self.remove_all(sender, current_nonce);
			assert_eq!(self.future.by_priority.len() + self.current.by_priority.len(), self.by_hash.len());
			return;
		}
	}

	/// Update height of all transactions in future transactions set.
	fn update_future(&mut self, sender: &Address, current_nonce: U256) {
		// We need to drain all transactions for current sender from future and reinsert them with updated height
		let all_nonces_from_sender = match self.future.by_address.row(sender) {
			Some(row_map) => row_map.keys().cloned().collect::<Vec<U256>>(),
			None => vec![],
		};
		for k in all_nonces_from_sender {
			let order = self.future.drop(sender, &k).expect("iterating over a collection that has been retrieved above; qed");
			if k >= current_nonce {
				self.future.insert(*sender, k, order.update_height(k, current_nonce));
			} else {
				trace!(target: "txqueue", "Removing old transaction: {:?} (nonce: {} < {})", order.hash, k, current_nonce);
				// Remove the transaction completely
				self.by_hash.remove(&order.hash).expect("All transactions in `future` are also in `by_hash`");
			}
		}
	}

	/// Drop all transactions from given sender from `current`.
	/// Either moves them to `future` or removes them from queue completely.
	fn move_all_to_future(&mut self, sender: &Address, current_nonce: U256) {
		let all_nonces_from_sender = match self.current.by_address.row(sender) {
			Some(row_map) => row_map.keys().cloned().collect::<Vec<U256>>(),
			None => vec![],
		};

		for k in all_nonces_from_sender {
			// Goes to future or is removed
			let order = self.current.drop(sender, &k).expect("iterating over a collection that has been retrieved above;
															 qed");
			if k >= current_nonce {
				let order = order.update_height(k, current_nonce);
				if let Some(old) = self.future.insert(*sender, k, order.clone()) {
					Self::replace_orders(*sender, k, old, order, &mut self.future, &mut self.by_hash);
				}
			} else {
				trace!(target: "txqueue", "Removing old transaction: {:?} (nonce: {} < {})", order.hash, k, current_nonce);
				self.by_hash.remove(&order.hash).expect("All transactions in `future` are also in `by_hash`");
			}
		}
		self.future.enforce_limit(&mut self.by_hash);
	}

	/// Returns top transactions from the queue ordered by priority.
	pub fn top_transactions(&self) -> Vec<SignedTransaction> {
		self.current.by_priority
			.iter()
			.map(|t| self.by_hash.get(&t.hash).expect("All transactions in `current` and `future` are always included in `by_hash`"))
			.map(|t| t.transaction.clone())
			.collect()
	}

	#[cfg(test)]
	fn future_transactions(&self) -> Vec<SignedTransaction> {
		self.future.by_priority
			.iter()
			.map(|t| self.by_hash.get(&t.hash).expect("All transactions in `current` and `future` are always included in `by_hash`"))
			.map(|t| t.transaction.clone())
			.collect()
	}

	/// Returns hashes of all transactions from current, ordered by priority.
	pub fn pending_hashes(&self) -> Vec<H256> {
		self.current.by_priority
			.iter()
			.map(|t| t.hash)
			.collect()
	}

	/// Returns true if there is at least one local transaction pending
	pub fn has_local_pending_transactions(&self) -> bool {
		self.current.by_priority.iter().any(|tx| tx.origin == TransactionOrigin::Local)
	}

	/// Finds transaction in the queue by hash (if any)
	pub fn find(&self, hash: &H256) -> Option<SignedTransaction> {
		match self.by_hash.get(hash) { Some(transaction_ref) => Some(transaction_ref.transaction.clone()), None => None }
	}

	/// Removes all elements (in any state) from the queue
	pub fn clear(&mut self) {
		self.current.clear();
		self.future.clear();
		self.by_hash.clear();
		self.last_nonces.clear();
	}

	/// Returns highest transaction nonce for given address.
	pub fn last_nonce(&self, address: &Address) -> Option<U256> {
		self.last_nonces.get(address).cloned()
	}

	/// Checks if there are any transactions in `future` that should actually be promoted to `current`
	/// (because nonce matches).
	fn move_matching_future_to_current(&mut self, address: Address, mut current_nonce: U256, first_nonce: U256) {
		let mut update_last_nonce_to = None;
		{
			let by_nonce = self.future.by_address.row_mut(&address);
			if let None = by_nonce {
				return;
			}
			let mut by_nonce = by_nonce.expect("None is tested in early-exit condition above; qed");
			while let Some(order) = by_nonce.remove(&current_nonce) {
				// remove also from priority and gas_price
				self.future.by_priority.remove(&order);
				self.future.by_gas_price.remove(&order.gas_price, &order.hash);
				// Put to current
				let order = order.update_height(current_nonce, first_nonce);
				if let Some(old) = self.current.insert(address, current_nonce, order.clone()) {
					Self::replace_orders(address, current_nonce, old, order, &mut self.current, &mut self.by_hash);
				}
				update_last_nonce_to = Some(current_nonce);
				current_nonce = current_nonce + U256::one();
			}
		}
		self.future.by_address.clear_if_empty(&address);
		if let Some(x) = update_last_nonce_to {
			// Update last inserted nonce
			self.last_nonces.insert(address, x);
		}
	}

	/// Adds VerifiedTransaction to this queue.
	///
	/// Determines if it should be placed in current or future. When transaction is
	/// imported to `current` also checks if there are any `future` transactions that should be promoted because of
	/// this.
	///
	/// It ignores transactions that has already been imported (same `hash`) and replaces the transaction
	/// iff `(address, nonce)` is the same but `gas_price` is higher.
	///
	/// Returns `true` when transaction was imported successfuly
	fn import_tx(&mut self, tx: VerifiedTransaction, state_nonce: U256) -> Result<TransactionImportResult, TransactionError> {

		if self.by_hash.get(&tx.hash()).is_some() {
			// Transaction is already imported.
			trace!(target: "txqueue", "Dropping already imported transaction: {:?}", tx.hash());
			return Err(TransactionError::AlreadyImported);
		}

		let min_gas_price = (self.minimal_gas_price, self.strategy);
		let address = tx.sender();
		let nonce = tx.nonce();
		let hash = tx.hash();

		{
			// Rough size sanity check
			let gas = &tx.transaction.gas;
			if U256::from(tx.transaction.data.len()) > *gas {
				// Droping transaction
				trace!(target: "txqueue", "Dropping oversized transaction: {:?} (gas: {} < size {})", hash, gas, tx.transaction.data.len());
				return Err(TransactionError::LimitReached);
			}
		}

		// The transaction might be old, let's check that.
		// This has to be the first test, otherwise calculating
		// nonce height would result in overflow.
		if nonce < state_nonce {
			// Droping transaction
			trace!(target: "txqueue", "Dropping old transaction: {:?} (nonce: {} < {})", tx.hash(), nonce, state_nonce);
			return Err(TransactionError::Old);
		}

		// Update nonces of transactions in future (remove old transactions)
		self.update_future(&address, state_nonce);
		// State nonce could be updated. Maybe there are some more items waiting in future?
		self.move_matching_future_to_current(address, state_nonce, state_nonce);
		// Check the next expected nonce (might be updated by move above)
		let next_nonce = self.last_nonces
			.get(&address)
			.cloned()
			.map_or(state_nonce, |n| n + U256::one());

		// Future transaction
		if nonce > next_nonce {
			// We have a gap - put to future.
			// Insert transaction (or replace old one with lower gas price)
			try!(check_too_cheap(Self::replace_transaction(tx, state_nonce, min_gas_price, &mut self.future, &mut self.by_hash)));
			// Enforce limit in Future
			let removed = self.future.enforce_limit(&mut self.by_hash);
			// Return an error if this transaction was not imported because of limit.
			try!(check_if_removed(&address, &nonce, removed));

			debug!(target: "txqueue", "Importing transaction to future: {:?}", hash);
			debug!(target: "txqueue", "status: {:?}", self.status());
			return Ok(TransactionImportResult::Future);
		}

		// We might have filled a gap - move some more transactions from future
		self.move_matching_future_to_current(address, nonce, state_nonce);
		self.move_matching_future_to_current(address, nonce + U256::one(), state_nonce);

		// Replace transaction if any
		try!(check_too_cheap(Self::replace_transaction(tx, state_nonce, min_gas_price, &mut self.current, &mut self.by_hash)));
		// Keep track of highest nonce stored in current
		let new_max = self.last_nonces.get(&address).map_or(nonce, |n| cmp::max(nonce, *n));
		self.last_nonces.insert(address, new_max);

		// Also enforce the limit
		let removed = self.current.enforce_limit(&mut self.by_hash);
		// If some transaction were removed because of limit we need to update last_nonces also.
		self.update_last_nonces(&removed);
		// Trigger error if the transaction we are importing was removed.
		try!(check_if_removed(&address, &nonce, removed));

		debug!(target: "txqueue", "Imported transaction to current: {:?}", hash);
		debug!(target: "txqueue", "status: {:?}", self.status());
		Ok(TransactionImportResult::Current)
	}

	/// Updates
	fn update_last_nonces(&mut self, removed_min_nonces: &Option<HashMap<Address, U256>>) {
		if let Some(ref min_nonces) = *removed_min_nonces {
			for (sender, nonce) in min_nonces.iter() {
				if *nonce == U256::zero() {
					self.last_nonces.remove(sender);
				} else {
					self.last_nonces.insert(*sender, *nonce - U256::one());
				}
			}
		}
	}

	/// Replaces transaction in given set (could be `future` or `current`).
	///
	/// If there is already transaction with same `(sender, nonce)` it will be replaced iff `gas_price` is higher.
	/// One of the transactions is dropped from set and also removed from queue entirely (from `by_hash`).
	///
	/// Returns `true` if transaction actually got to the queue (`false` if there was already a transaction with higher
	/// gas_price)
	fn replace_transaction(tx: VerifiedTransaction, base_nonce: U256, min_gas_price: (U256, PrioritizationStrategy), set: &mut TransactionSet, by_hash: &mut HashMap<H256, VerifiedTransaction>) -> bool {
		let order = TransactionOrder::for_transaction(&tx, base_nonce, min_gas_price.0, min_gas_price.1);
		let hash = tx.hash();
		let address = tx.sender();
		let nonce = tx.nonce();

		let old_hash = by_hash.insert(hash, tx);
		assert!(old_hash.is_none(), "Each hash has to be inserted exactly once.");


		if let Some(old) = set.insert(address, nonce, order.clone()) {
			Self::replace_orders(address, nonce, old, order, set, by_hash)
		} else {
			true
		}
	}

	fn replace_orders(address: Address, nonce: U256, old: TransactionOrder, order: TransactionOrder, set: &mut TransactionSet, by_hash: &mut HashMap<H256, VerifiedTransaction>) -> bool {
		// There was already transaction in queue. Let's check which one should stay
		let old_fee = old.gas_price;
		let new_fee = order.gas_price;
		if old_fee.cmp(&new_fee) == Ordering::Greater {
			trace!(target: "txqueue", "Didn't insert transaction because gas price was too low: {:?} ({:?} stays in the queue)", order.hash, old.hash);
			// Put back old transaction since it has greater priority (higher gas_price)
			set.insert(address, nonce, old);
			// and remove new one
			by_hash.remove(&order.hash).expect("The hash has been just inserted and no other line is altering `by_hash`.");
			false
		} else {
			trace!(target: "txqueue", "Replaced transaction: {:?} with transaction with higher gas price: {:?}", old.hash, order.hash);
			// Make sure we remove old transaction entirely
			by_hash.remove(&old.hash).expect("The hash is coming from `future` so it has to be in `by_hash`.");
			true
		}
	}
}

fn check_too_cheap(is_in: bool) -> Result<(), TransactionError> {
	if is_in {
		Ok(())
	} else {
		Err(TransactionError::TooCheapToReplace)
	}
}

fn check_if_removed(sender: &Address, nonce: &U256, dropped: Option<HashMap<Address, U256>>) -> Result<(), TransactionError> {
	match dropped {
		Some(ref dropped) => match dropped.get(sender) {
			Some(min) if nonce >= min => {
				Err(TransactionError::LimitReached)
			},
			_ => Ok(()),
		},
		_ => Ok(()),
	}
}


#[cfg(test)]
mod test {
	extern crate rustc_serialize;
	use util::table::*;
	use util::*;
	use ethkey::{Random, Generator};
	use transaction::*;
	use error::{Error, TransactionError};
	use super::*;
	use super::{TransactionSet, TransactionOrder, VerifiedTransaction};
	use client::TransactionImportResult;

	fn unwrap_tx_err(err: Result<TransactionImportResult, Error>) -> TransactionError {
		match err.unwrap_err() {
			Error::Transaction(e) => e,
			_ => panic!("Expected transaction error!"),
		}
	}

	fn default_nonce() -> U256 { 123.into() }
	fn default_gas_val() -> U256 { 100_000.into() }
	fn default_gas_price() -> U256 { 1.into() }

	fn new_unsigned_tx(nonce: U256, gas: U256, gas_price: U256) -> Transaction {
		Transaction {
			action: Action::Create,
			value: U256::from(100),
			data: "3331600055".from_hex().unwrap(),
<<<<<<< HEAD
			gas: default_gas_val(),
=======
			gas: gas,
>>>>>>> b3d502ba
			gas_price: gas_price,
			nonce: nonce
		}
	}

	fn new_tx(nonce: U256, gas_price: U256) -> SignedTransaction {
		let keypair = Random.generate().unwrap();
		new_unsigned_tx(nonce, default_gas_val(), gas_price).sign(keypair.secret())
	}

	fn new_tx_with_gas(gas: U256, gas_price: U256) -> SignedTransaction {
		let keypair = Random.generate().unwrap();
		new_unsigned_tx(default_nonce(), gas, gas_price).sign(keypair.secret())
	}

	fn new_tx_default() -> SignedTransaction {
		new_tx(default_nonce(), default_gas_price())
	}

	fn default_account_details(_address: &Address) -> AccountDetails {
		AccountDetails {
			nonce: default_nonce(),
			balance: !U256::zero()
		}
	}

	fn gas_estimator(_tx: &SignedTransaction) -> U256 {
		U256::zero()
	}

	fn new_tx_pair(nonce: U256, gas_price: U256, nonce_increment: U256, gas_price_increment: U256) -> (SignedTransaction, SignedTransaction) {
		let tx1 = new_unsigned_tx(nonce, default_gas_val(), gas_price);
		let tx2 = new_unsigned_tx(nonce + nonce_increment, default_gas_val(), gas_price + gas_price_increment);

		let keypair = Random.generate().unwrap();
		let secret = &keypair.secret();
		(tx1.sign(secret), tx2.sign(secret))
	}

	/// Returns two consecutive transactions, both with increased gas price
	fn new_tx_pair_with_gas_price_increment(gas_price_increment: U256) -> (SignedTransaction, SignedTransaction) {
		let gas = default_gas_price() + gas_price_increment;
		let tx1 = new_unsigned_tx(default_nonce(), default_gas_val(), gas);
		let tx2 = new_unsigned_tx(default_nonce() + 1.into(), default_gas_val(), gas);

		let keypair = Random.generate().unwrap();
		let secret = &keypair.secret();
		(tx1.sign(secret), tx2.sign(secret))
	}

	fn new_tx_pair_default(nonce_increment: U256, gas_price_increment: U256) -> (SignedTransaction, SignedTransaction) {
		new_tx_pair(default_nonce(), default_gas_price(), nonce_increment, gas_price_increment)
	}

	/// Returns two transactions with identical (sender, nonce) but different gas price/hash.
	fn new_similar_tx_pair() -> (SignedTransaction, SignedTransaction) {
		new_tx_pair_default(0.into(), 1.into())
	}

	#[test]
	fn test_ordering() {
		assert_eq!(TransactionOrigin::Local.cmp(&TransactionOrigin::External), Ordering::Less);
		assert_eq!(TransactionOrigin::RetractedBlock.cmp(&TransactionOrigin::Local), Ordering::Less);
		assert_eq!(TransactionOrigin::RetractedBlock.cmp(&TransactionOrigin::External), Ordering::Less);

		assert_eq!(TransactionOrigin::External.cmp(&TransactionOrigin::Local), Ordering::Greater);
		assert_eq!(TransactionOrigin::Local.cmp(&TransactionOrigin::RetractedBlock), Ordering::Greater);
		assert_eq!(TransactionOrigin::External.cmp(&TransactionOrigin::RetractedBlock), Ordering::Greater);
	}

	fn transaction_order(tx: &VerifiedTransaction, nonce: U256) -> TransactionOrder {
		TransactionOrder::for_transaction(tx, nonce, 0.into(), PrioritizationStrategy::GasPriceOnly)
	}

	#[test]
	fn should_return_correct_nonces_when_dropped_because_of_limit() {
		// given
<<<<<<< HEAD
		let mut txq = TransactionQueue::with_limits(2, !U256::zero(), !U256::zero());
=======
		let mut txq = TransactionQueue::with_limits(PrioritizationStrategy::GasPriceOnly, 2, !U256::zero(), !U256::zero());
>>>>>>> b3d502ba
		let (tx1, tx2) = new_tx_pair(123.into(), 1.into(), 1.into(), 0.into());
		let sender = tx1.sender().unwrap();
		let nonce = tx1.nonce;
		txq.add(tx1.clone(), TransactionOrigin::External, &default_account_details, &gas_estimator).unwrap();
		txq.add(tx2.clone(), TransactionOrigin::External, &default_account_details, &gas_estimator).unwrap();
		assert_eq!(txq.status().pending, 2);
		assert_eq!(txq.last_nonce(&sender), Some(nonce + 1.into()));

		// when
		let tx = new_tx(123.into(), 1.into());
		let res = txq.add(tx.clone(), TransactionOrigin::External, &default_account_details, &gas_estimator);

		// then
		// No longer the case as we don't even consider a transaction that isn't above a full
		// queue's minimum gas price.
		// We may want to reconsider this in the near future so leaving this code in as a
		// possible alternative.
		/*
		assert_eq!(res.unwrap(), TransactionImportResult::Current);
		assert_eq!(txq.status().pending, 2);
		assert_eq!(txq.last_nonce(&sender), Some(nonce));
		*/
		assert_eq!(unwrap_tx_err(res), TransactionError::InsufficientGasPrice {
			minimal: 2.into(),
			got: 1.into(),
		});
		assert_eq!(txq.status().pending, 2);
		assert_eq!(txq.last_nonce(&sender), Some(tx2.nonce));
	}

	#[test]
	fn should_create_transaction_set() {
		// given
		let mut set = TransactionSet {
			by_priority: BTreeSet::new(),
			by_address: Table::new(),
			by_gas_price: Default::default(),
			limit: 1,
			gas_limit: !U256::zero(),
		};
		let (tx1, tx2) = new_tx_pair_default(1.into(), 0.into());
		let tx1 = VerifiedTransaction::new(tx1, TransactionOrigin::External).unwrap();
		let tx2 = VerifiedTransaction::new(tx2, TransactionOrigin::External).unwrap();
		let mut by_hash = {
			let mut x = HashMap::new();
			let tx1 = VerifiedTransaction::new(tx1.transaction.clone(), TransactionOrigin::External).unwrap();
			let tx2 = VerifiedTransaction::new(tx2.transaction.clone(), TransactionOrigin::External).unwrap();
			x.insert(tx1.hash(), tx1);
			x.insert(tx2.hash(), tx2);
			x
		};
		// Insert both transactions
		let order1 = transaction_order(&tx1, U256::zero());
		set.insert(tx1.sender(), tx1.nonce(), order1.clone());
		let order2 = transaction_order(&tx2, U256::zero());
		set.insert(tx2.sender(), tx2.nonce(), order2.clone());
		assert_eq!(set.by_priority.len(), 2);
		assert_eq!(set.by_address.len(), 2);

		// when
		set.enforce_limit(&mut by_hash);

		// then
		assert_eq!(by_hash.len(), 1);
		assert_eq!(set.by_priority.len(), 1);
		assert_eq!(set.by_address.len(), 1);
		assert_eq!(set.by_priority.iter().next().unwrap().clone(), order1);
		set.clear();
		assert_eq!(set.by_priority.len(), 0);
		assert_eq!(set.by_address.len(), 0);
	}

	#[test]
	fn should_replace_transaction_in_set() {
		let mut set = TransactionSet {
			by_priority: BTreeSet::new(),
			by_address: Table::new(),
			by_gas_price: Default::default(),
			limit: 1,
			gas_limit: !U256::zero(),
		};
		// Create two transactions with same nonce
		// (same hash)
		let (tx1, tx2) = new_tx_pair_default(0.into(), 0.into());
		let tx1 = VerifiedTransaction::new(tx1, TransactionOrigin::External).unwrap();
		let tx2 = VerifiedTransaction::new(tx2, TransactionOrigin::External).unwrap();
		let by_hash = {
			let mut x = HashMap::new();
			let tx1 = VerifiedTransaction::new(tx1.transaction.clone(), TransactionOrigin::External).unwrap();
			let tx2 = VerifiedTransaction::new(tx2.transaction.clone(), TransactionOrigin::External).unwrap();
			x.insert(tx1.hash(), tx1);
			x.insert(tx2.hash(), tx2);
			x
		};
		// Insert both transactions
		let order1 = transaction_order(&tx1, U256::zero());
		set.insert(tx1.sender(), tx1.nonce(), order1.clone());
		assert_eq!(set.by_priority.len(), 1);
		assert_eq!(set.by_address.len(), 1);
		assert_eq!(set.by_gas_price.len(), 1);
		assert_eq!(*set.by_gas_price.iter().next().unwrap().0, 1.into());
		assert_eq!(set.by_gas_price.iter().next().unwrap().1.len(), 1);
		// Two different orders (imagine nonce changed in the meantime)
		let order2 = transaction_order(&tx2, U256::one());
		set.insert(tx2.sender(), tx2.nonce(), order2.clone());
		assert_eq!(set.by_priority.len(), 1);
		assert_eq!(set.by_address.len(), 1);
		assert_eq!(set.by_gas_price.len(), 1);
		assert_eq!(*set.by_gas_price.iter().next().unwrap().0, 1.into());
		assert_eq!(set.by_gas_price.iter().next().unwrap().1.len(), 1);

		// then
		assert_eq!(by_hash.len(), 1);
		assert_eq!(set.by_priority.len(), 1);
		assert_eq!(set.by_address.len(), 1);
		assert_eq!(set.by_gas_price.len(), 1);
		assert_eq!(*set.by_gas_price.iter().next().unwrap().0, 1.into());
		assert_eq!(set.by_gas_price.iter().next().unwrap().1.len(), 1);
		assert_eq!(set.by_priority.iter().next().unwrap().clone(), order2);
	}

	#[test]
	fn should_not_insert_same_transaction_twice_into_set() {
		let mut set = TransactionSet {
			by_priority: BTreeSet::new(),
			by_address: Table::new(),
			by_gas_price: Default::default(),
			limit: 2,
			gas_limit: !U256::zero(),
		};
		let tx = new_tx_default();
		let tx1 = VerifiedTransaction::new(tx.clone(), TransactionOrigin::External).unwrap();
		let order1 = TransactionOrder::for_transaction(&tx1, 0.into(), 1.into(), PrioritizationStrategy::GasPriceOnly);
		assert!(set.insert(tx1.sender(), tx1.nonce(), order1).is_none());
		let tx2 = VerifiedTransaction::new(tx, TransactionOrigin::External).unwrap();
		let order2 = TransactionOrder::for_transaction(&tx2, 0.into(), 1.into(), PrioritizationStrategy::GasPriceOnly);
		assert!(set.insert(tx2.sender(), tx2.nonce(), order2).is_some());
	}

	#[test]
	fn should_give_correct_gas_price_entry_limit() {
		let mut set = TransactionSet {
			by_priority: BTreeSet::new(),
			by_address: Table::new(),
			by_gas_price: Default::default(),
			limit: 1,
			gas_limit: !U256::zero(),
		};

		assert_eq!(set.gas_price_entry_limit(), 0.into());
		let tx = new_tx_default();
		let tx1 = VerifiedTransaction::new(tx.clone(), TransactionOrigin::External).unwrap();
		let order1 = TransactionOrder::for_transaction(&tx1, 0.into(), 1.into(), PrioritizationStrategy::GasPriceOnly);
		assert!(set.insert(tx1.sender(), tx1.nonce(), order1.clone()).is_none());
		assert_eq!(set.gas_price_entry_limit(), 2.into());
	}

	#[test]
	fn should_handle_same_transaction_imported_twice_with_different_state_nonces() {
		// given
		let mut txq = TransactionQueue::default();
		let (tx, tx2) = new_similar_tx_pair();
		let prev_nonce = |a: &Address| AccountDetails{ nonce: default_account_details(a).nonce - U256::one(), balance:
			!U256::zero() };

		// First insert one transaction to future
		let res = txq.add(tx, TransactionOrigin::External, &prev_nonce, &gas_estimator);
		assert_eq!(res.unwrap(), TransactionImportResult::Future);
		assert_eq!(txq.status().future, 1);

		// now import second transaction to current
		let res = txq.add(tx2.clone(), TransactionOrigin::External, &default_account_details, &gas_estimator);

		// and then there should be only one transaction in current (the one with higher gas_price)
		assert_eq!(res.unwrap(), TransactionImportResult::Current);
		assert_eq!(txq.status().pending, 1);
		assert_eq!(txq.status().future, 0);
		assert_eq!(txq.current.by_priority.len(), 1);
		assert_eq!(txq.current.by_address.len(), 1);
		assert_eq!(txq.top_transactions()[0], tx2);
	}

	#[test]
	fn should_move_all_transactions_from_future() {
		// given
		let mut txq = TransactionQueue::default();
		let (tx, tx2) = new_tx_pair_default(1.into(), 1.into());
		let prev_nonce = |a: &Address| AccountDetails{ nonce: default_account_details(a).nonce - U256::one(), balance:
			!U256::zero() };

		// First insert one transaction to future
		let res = txq.add(tx.clone(), TransactionOrigin::External, &prev_nonce, &gas_estimator);
		assert_eq!(res.unwrap(), TransactionImportResult::Future);
		assert_eq!(txq.status().future, 1);

		// now import second transaction to current
		let res = txq.add(tx2.clone(), TransactionOrigin::External, &default_account_details, &gas_estimator);

		// then
		assert_eq!(res.unwrap(), TransactionImportResult::Current);
		assert_eq!(txq.status().pending, 2);
		assert_eq!(txq.status().future, 0);
		assert_eq!(txq.current.by_priority.len(), 2);
		assert_eq!(txq.current.by_address.len(), 2);
		assert_eq!(txq.top_transactions()[0], tx);
		assert_eq!(txq.top_transactions()[1], tx2);
	}

	#[test]
	fn should_import_tx() {
		// given
		let mut txq = TransactionQueue::default();
		let tx = new_tx_default();

		// when
		let res = txq.add(tx, TransactionOrigin::External, &default_account_details, &gas_estimator);

		// then
		assert_eq!(res.unwrap(), TransactionImportResult::Current);
		let stats = txq.status();
		assert_eq!(stats.pending, 1);
	}

	#[test]
	fn should_order_by_gas() {
		// given
		let mut txq = TransactionQueue::new(PrioritizationStrategy::GasAndGasPrice);
		let tx1 = new_tx_with_gas(50000.into(), 40.into());
		let tx2 = new_tx_with_gas(40000.into(), 30.into());
		let tx3 = new_tx_with_gas(30000.into(), 10.into());
		let tx4 = new_tx_with_gas(50000.into(), 20.into());
		txq.set_minimal_gas_price(15.into());

		// when
		let res1 = txq.add(tx1, TransactionOrigin::External, &default_account_details, &gas_estimator);
		let res2 = txq.add(tx2, TransactionOrigin::External, &default_account_details, &gas_estimator);
		let res3 = txq.add(tx3, TransactionOrigin::External, &default_account_details, &gas_estimator);
		let res4 = txq.add(tx4, TransactionOrigin::External, &default_account_details, &gas_estimator);

		// then
		assert_eq!(res1.unwrap(), TransactionImportResult::Current);
		assert_eq!(res2.unwrap(), TransactionImportResult::Current);
		assert_eq!(unwrap_tx_err(res3), TransactionError::InsufficientGasPrice {
			minimal: U256::from(15),
			got: U256::from(10),
		});
		assert_eq!(res4.unwrap(), TransactionImportResult::Current);
		let stats = txq.status();
		assert_eq!(stats.pending, 3);
		assert_eq!(txq.top_transactions()[0].gas, 40000.into());
		assert_eq!(txq.top_transactions()[1].gas, 50000.into());
		assert_eq!(txq.top_transactions()[2].gas, 50000.into());
		assert_eq!(txq.top_transactions()[1].gas_price, 40.into());
		assert_eq!(txq.top_transactions()[2].gas_price, 20.into());
	}

	#[test]
	fn should_order_by_gas_factor() {
		// given
		let mut txq = TransactionQueue::new(PrioritizationStrategy::GasFactorAndGasPrice);

		let tx1 = new_tx_with_gas(150_000.into(), 40.into());
		let tx2 = new_tx_with_gas(40_000.into(), 16.into());
		let tx3 = new_tx_with_gas(30_000.into(), 15.into());
		let tx4 = new_tx_with_gas(150_000.into(), 62.into());
		txq.set_minimal_gas_price(15.into());

		// when
		let res1 = txq.add(tx1, TransactionOrigin::External, &default_account_details, &gas_estimator);
		let res2 = txq.add(tx2, TransactionOrigin::External, &default_account_details, &gas_estimator);
		let res3 = txq.add(tx3, TransactionOrigin::External, &default_account_details, &gas_estimator);
		let res4 = txq.add(tx4, TransactionOrigin::External, &default_account_details, &gas_estimator);

		// then
		assert_eq!(res1.unwrap(), TransactionImportResult::Current);
		assert_eq!(res2.unwrap(), TransactionImportResult::Current);
		assert_eq!(res3.unwrap(), TransactionImportResult::Current);
		assert_eq!(res4.unwrap(), TransactionImportResult::Current);
		let stats = txq.status();
		assert_eq!(stats.pending, 4);
		assert_eq!(txq.top_transactions()[0].gas, 30_000.into());
		assert_eq!(txq.top_transactions()[1].gas, 150_000.into());
		assert_eq!(txq.top_transactions()[2].gas, 40_000.into());
		assert_eq!(txq.top_transactions()[3].gas, 150_000.into());
		assert_eq!(txq.top_transactions()[0].gas_price, 15.into());
		assert_eq!(txq.top_transactions()[1].gas_price, 62.into());
		assert_eq!(txq.top_transactions()[2].gas_price, 16.into());
		assert_eq!(txq.top_transactions()[3].gas_price, 40.into());
	}

	#[test]
	fn gas_limit_should_never_overflow() {
		// given
		let mut txq = TransactionQueue::default();
		txq.set_gas_limit(U256::zero());
		assert_eq!(txq.gas_limit, U256::zero());

		// when
		txq.set_gas_limit(!U256::zero());

		// then
		assert_eq!(txq.gas_limit, !U256::zero());
	}

	#[test]
	fn should_not_import_transaction_above_gas_limit() {
		// given
		let mut txq = TransactionQueue::default();
		let tx = new_tx_default();
		let gas = tx.gas;
		let limit = gas / U256::from(2);
		txq.set_gas_limit(limit);

		// when
		let res = txq.add(tx, TransactionOrigin::External, &default_account_details, &gas_estimator);

		// then
		assert_eq!(unwrap_tx_err(res), TransactionError::GasLimitExceeded {
			limit: U256::from(55_000), // Should be 110% of set_gas_limit
			got: gas,
		});
		let stats = txq.status();
		assert_eq!(stats.pending, 0);
		assert_eq!(stats.future, 0);
	}


	#[test]
	fn should_drop_transactions_from_senders_without_balance() {
		// given
		let mut txq = TransactionQueue::default();
		let tx = new_tx_default();
		let account = |a: &Address| AccountDetails {
			nonce: default_account_details(a).nonce,
			balance: U256::one()
		};

		// when
		let res = txq.add(tx, TransactionOrigin::External, &account, &gas_estimator);

		// then
		assert_eq!(unwrap_tx_err(res), TransactionError::InsufficientBalance {
			balance: U256::from(1),
			cost: U256::from(100_100),
		});
		let stats = txq.status();
		assert_eq!(stats.pending, 0);
		assert_eq!(stats.future, 0);
	}

	#[test]
	fn should_not_import_transaction_below_min_gas_price_threshold_if_external() {
		// given
		let mut txq = TransactionQueue::default();
		let tx = new_tx_default();
		txq.set_minimal_gas_price(tx.gas_price + U256::one());

		// when
		let res = txq.add(tx, TransactionOrigin::External, &default_account_details, &gas_estimator);

		// then
		assert_eq!(unwrap_tx_err(res), TransactionError::InsufficientGasPrice {
			minimal: U256::from(2),
			got: U256::from(1),
		});
		let stats = txq.status();
		assert_eq!(stats.pending, 0);
		assert_eq!(stats.future, 0);
	}

	#[test]
	fn should_import_transaction_below_min_gas_price_threshold_if_local() {
		// given
		let mut txq = TransactionQueue::default();
		let tx = new_tx_default();
		txq.set_minimal_gas_price(tx.gas_price + U256::one());

		// when
		let res = txq.add(tx, TransactionOrigin::Local, &default_account_details, &gas_estimator);

		// then
		assert_eq!(res.unwrap(), TransactionImportResult::Current);
		let stats = txq.status();
		assert_eq!(stats.pending, 1);
		assert_eq!(stats.future, 0);
	}

	#[test]
	fn should_reject_incorectly_signed_transaction() {
		use rlp::{self, RlpStream, Stream};

		// given
		let mut txq = TransactionQueue::default();
		let tx = new_unsigned_tx(123.into(), 100.into(), 1.into());
		let stx = {
			let mut s = RlpStream::new_list(9);
			s.append(&tx.nonce);
			s.append(&tx.gas_price);
			s.append(&tx.gas);
			s.append_empty_data(); // action=create
			s.append(&tx.value);
			s.append(&tx.data);
			s.append(&0u64); // v
			s.append(&U256::zero()); // r
			s.append(&U256::zero()); // s
			rlp::decode(s.as_raw())
		};
		// when
		let res = txq.add(stx, TransactionOrigin::External, &default_account_details, &gas_estimator);

		// then
		assert!(res.is_err());
	}

	#[test]
	fn should_import_txs_from_same_sender() {
		// given
		let mut txq = TransactionQueue::default();

		let (tx, tx2) = new_tx_pair_default(1.into(), 0.into());

		// when
		txq.add(tx.clone(), TransactionOrigin::External, &default_account_details, &gas_estimator).unwrap();
		txq.add(tx2.clone(), TransactionOrigin::External, &default_account_details, &gas_estimator).unwrap();

		// then
		let top = txq.top_transactions();
		assert_eq!(top[0], tx);
		assert_eq!(top[1], tx2);
		assert_eq!(top.len(), 2);
	}

	#[test]
	fn should_prioritize_local_transactions_within_same_nonce_height() {
		// given
		let mut txq = TransactionQueue::default();
		let tx = new_tx_default();
		// the second one has same nonce but higher `gas_price`
		let (_, tx2) = new_similar_tx_pair();

		// when
		// first insert the one with higher gas price
		txq.add(tx2.clone(), TransactionOrigin::External, &default_account_details, &gas_estimator).unwrap();
		// then the one with lower gas price, but local
		txq.add(tx.clone(), TransactionOrigin::Local, &default_account_details, &gas_estimator).unwrap();

		// then
		let top = txq.top_transactions();
		assert_eq!(top[0], tx); // local should be first
		assert_eq!(top[1], tx2);
		assert_eq!(top.len(), 2);
	}

	#[test]
	fn should_prioritize_reimported_transactions_within_same_nonce_height() {
		// given
		let mut txq = TransactionQueue::default();
		let tx = new_tx_default();
		// the second one has same nonce but higher `gas_price`
		let (_, tx2) = new_similar_tx_pair();

		// when
		// first insert local one with higher gas price
		txq.add(tx2.clone(), TransactionOrigin::Local, &default_account_details, &gas_estimator).unwrap();
		// then the one with lower gas price, but from retracted block
		txq.add(tx.clone(), TransactionOrigin::RetractedBlock, &default_account_details, &gas_estimator).unwrap();

		// then
		let top = txq.top_transactions();
		assert_eq!(top[0], tx); // retracted should be first
		assert_eq!(top[1], tx2);
		assert_eq!(top.len(), 2);
	}

	#[test]
	fn should_not_prioritize_local_transactions_with_different_nonce_height() {
		// given
		let mut txq = TransactionQueue::default();
		let (tx, tx2) = new_tx_pair_default(1.into(), 0.into());

		// when
		txq.add(tx.clone(), TransactionOrigin::External, &default_account_details, &gas_estimator).unwrap();
		txq.add(tx2.clone(), TransactionOrigin::Local, &default_account_details, &gas_estimator).unwrap();

		// then
		let top = txq.top_transactions();
		assert_eq!(top[0], tx);
		assert_eq!(top[1], tx2);
		assert_eq!(top.len(), 2);
	}

	#[test]
	fn should_penalize_transactions_from_sender_in_future() {
		// given
		let prev_nonce = |a: &Address| AccountDetails{ nonce: default_account_details(a).nonce - U256::one(), balance: !U256::zero() };
<<<<<<< HEAD
		let mut txq = TransactionQueue::new();
=======
		let mut txq = TransactionQueue::default();
>>>>>>> b3d502ba
		// txa, txb - slightly bigger gas price to have consistent ordering
		let (txa, txb) = new_tx_pair_default(1.into(), 0.into());
		let (tx1, tx2) = new_tx_pair_with_gas_price_increment(3.into());

		// insert everything
<<<<<<< HEAD
		txq.add(txa.clone(), &prev_nonce, TransactionOrigin::External).unwrap();
		txq.add(txb.clone(), &prev_nonce, TransactionOrigin::External).unwrap();
		txq.add(tx1.clone(), &prev_nonce, TransactionOrigin::External).unwrap();
		txq.add(tx2.clone(), &prev_nonce, TransactionOrigin::External).unwrap();
=======
		txq.add(txa.clone(), TransactionOrigin::External, &prev_nonce, &gas_estimator).unwrap();
		txq.add(txb.clone(), TransactionOrigin::External, &prev_nonce, &gas_estimator).unwrap();
		txq.add(tx1.clone(), TransactionOrigin::External, &prev_nonce, &gas_estimator).unwrap();
		txq.add(tx2.clone(), TransactionOrigin::External, &prev_nonce, &gas_estimator).unwrap();
>>>>>>> b3d502ba

		assert_eq!(txq.status().future, 4);

		// when
		txq.penalize(&tx1.hash());

		// then
		let top = txq.future_transactions();
		assert_eq!(top[0], txa);
		assert_eq!(top[1], txb);
		assert_eq!(top[2], tx1);
		assert_eq!(top[3], tx2);
		assert_eq!(top.len(), 4);
	}


	#[test]
	fn should_penalize_transactions_from_sender() {
		// given
		let mut txq = TransactionQueue::default();
		// txa, txb - slightly bigger gas price to have consistent ordering
		let (txa, txb) = new_tx_pair_default(1.into(), 0.into());
		let (tx1, tx2) = new_tx_pair_with_gas_price_increment(3.into());

		// insert everything
		txq.add(txa.clone(), TransactionOrigin::External, &default_account_details, &gas_estimator).unwrap();
		txq.add(txb.clone(), TransactionOrigin::External, &default_account_details, &gas_estimator).unwrap();
		txq.add(tx1.clone(), TransactionOrigin::External, &default_account_details, &gas_estimator).unwrap();
		txq.add(tx2.clone(), TransactionOrigin::External, &default_account_details, &gas_estimator).unwrap();

		let top = txq.top_transactions();
		assert_eq!(top[0], tx1);
		assert_eq!(top[1], txa);
		assert_eq!(top[2], tx2);
		assert_eq!(top[3], txb);
		assert_eq!(top.len(), 4);

		// when
		txq.penalize(&tx1.hash());

		// then
		let top = txq.top_transactions();
		assert_eq!(top[0], txa);
		assert_eq!(top[1], txb);
		assert_eq!(top[2], tx1);
		assert_eq!(top[3], tx2);
		assert_eq!(top.len(), 4);
	}

	#[test]
	fn should_return_pending_hashes() {
			// given
		let mut txq = TransactionQueue::default();

		let (tx, tx2) = new_tx_pair_default(1.into(), 0.into());

		// when
		txq.add(tx.clone(), TransactionOrigin::External, &default_account_details, &gas_estimator).unwrap();
		txq.add(tx2.clone(), TransactionOrigin::External, &default_account_details, &gas_estimator).unwrap();

		// then
		let top = txq.pending_hashes();
		assert_eq!(top[0], tx.hash());
		assert_eq!(top[1], tx2.hash());
		assert_eq!(top.len(), 2);
	}

	#[test]
	fn should_put_transaction_to_futures_if_gap_detected() {
		// given
		let mut txq = TransactionQueue::default();

		let (tx, tx2) = new_tx_pair_default(2.into(), 0.into());

		// when
		let res1 = txq.add(tx.clone(), TransactionOrigin::External, &default_account_details, &gas_estimator).unwrap();
		let res2 = txq.add(tx2.clone(), TransactionOrigin::External, &default_account_details, &gas_estimator).unwrap();

		// then
		assert_eq!(res1, TransactionImportResult::Current);
		assert_eq!(res2, TransactionImportResult::Future);
		let stats = txq.status();
		assert_eq!(stats.pending, 1);
		assert_eq!(stats.future, 1);
		let top = txq.top_transactions();
		assert_eq!(top.len(), 1);
		assert_eq!(top[0], tx);
	}

	#[test]
	fn should_correctly_update_futures_when_removing() {
		// given
		let prev_nonce = |a: &Address| AccountDetails{ nonce: default_account_details(a).nonce - U256::one(), balance:
			!U256::zero() };
		let next2_nonce = default_nonce() + U256::from(3);

		let mut txq = TransactionQueue::default();

		let (tx, tx2) = new_tx_pair_default(1.into(), 0.into());
		txq.add(tx.clone(), TransactionOrigin::External, &prev_nonce, &gas_estimator).unwrap();
		txq.add(tx2.clone(), TransactionOrigin::External, &prev_nonce, &gas_estimator).unwrap();
		assert_eq!(txq.status().future, 2);

		// when
		txq.remove_all(tx.sender().unwrap(), next2_nonce);
		// should remove both transactions since they are not valid

		// then
		assert_eq!(txq.status().pending, 0);
		assert_eq!(txq.status().future, 0);
	}

	#[test]
	fn should_move_transactions_if_gap_filled() {
		// given
		let mut txq = TransactionQueue::default();
		let kp = Random.generate().unwrap();
		let secret = kp.secret();
		let tx = new_unsigned_tx(123.into(), default_gas_val(), 1.into()).sign(secret);
		let tx1 = new_unsigned_tx(124.into(), default_gas_val(), 1.into()).sign(secret);
		let tx2 = new_unsigned_tx(125.into(), default_gas_val(), 1.into()).sign(secret);

		txq.add(tx, TransactionOrigin::External, &default_account_details, &gas_estimator).unwrap();
		assert_eq!(txq.status().pending, 1);
		txq.add(tx2, TransactionOrigin::External, &default_account_details, &gas_estimator).unwrap();
		assert_eq!(txq.status().future, 1);

		// when
		txq.add(tx1, TransactionOrigin::External, &default_account_details, &gas_estimator).unwrap();

		// then
		let stats = txq.status();
		assert_eq!(stats.pending, 3);
		assert_eq!(stats.future, 0);
		assert_eq!(txq.future.by_priority.len(), 0);
		assert_eq!(txq.future.by_address.len(), 0);
		assert_eq!(txq.future.by_gas_price.len(), 0);
	}

	#[test]
	fn should_remove_transaction() {
		// given
		let mut txq2 = TransactionQueue::default();
		let (tx, tx2) = new_tx_pair_default(3.into(), 0.into());
		txq2.add(tx.clone(), TransactionOrigin::External, &default_account_details, &gas_estimator).unwrap();
		txq2.add(tx2.clone(), TransactionOrigin::External, &default_account_details, &gas_estimator).unwrap();
		assert_eq!(txq2.status().pending, 1);
		assert_eq!(txq2.status().future, 1);

		// when
		txq2.remove_all(tx.sender().unwrap(), tx.nonce + U256::one());
		txq2.remove_all(tx2.sender().unwrap(), tx2.nonce + U256::one());


		// then
		let stats = txq2.status();
		assert_eq!(stats.pending, 0);
		assert_eq!(stats.future, 0);
	}

	#[test]
	fn should_move_transactions_to_future_if_gap_introduced() {
		// given
		let mut txq = TransactionQueue::default();
		let (tx, tx2) = new_tx_pair_default(1.into(), 0.into());
		let tx3 = new_tx_default();
		txq.add(tx2.clone(), TransactionOrigin::External, &default_account_details, &gas_estimator).unwrap();
		assert_eq!(txq.status().future, 1);
		txq.add(tx3.clone(), TransactionOrigin::External, &default_account_details, &gas_estimator).unwrap();
		txq.add(tx.clone(), TransactionOrigin::External, &default_account_details, &gas_estimator).unwrap();
		assert_eq!(txq.status().pending, 3);

		// when
		txq.remove_invalid(&tx.hash(), &default_account_details);

		// then
		let stats = txq.status();
		assert_eq!(stats.future, 1);
		assert_eq!(stats.pending, 1);
	}

	#[test]
	fn should_clear_queue() {
		// given
		let mut txq = TransactionQueue::default();
		let (tx, tx2) = new_tx_pair_default(1.into(), 0.into());

		// add
		txq.add(tx2.clone(), TransactionOrigin::External, &default_account_details, &gas_estimator).unwrap();
		txq.add(tx.clone(), TransactionOrigin::External, &default_account_details, &gas_estimator).unwrap();
		let stats = txq.status();
		assert_eq!(stats.pending, 2);

		// when
		txq.clear();

		// then
		let stats = txq.status();
		assert_eq!(stats.pending, 0);
	}

	#[test]
	fn should_drop_old_transactions_when_hitting_the_limit() {
		// given
<<<<<<< HEAD
		let mut txq = TransactionQueue::with_limits(1, !U256::zero(), !U256::zero());
=======
		let mut txq = TransactionQueue::with_limits(PrioritizationStrategy::GasPriceOnly, 1, !U256::zero(), !U256::zero());
>>>>>>> b3d502ba
		let (tx, tx2) = new_tx_pair_default(1.into(), 0.into());
		let sender = tx.sender().unwrap();
		let nonce = tx.nonce;
		txq.add(tx.clone(), TransactionOrigin::External, &default_account_details, &gas_estimator).unwrap();
		assert_eq!(txq.status().pending, 1);

		// when
		let res = txq.add(tx2.clone(), TransactionOrigin::External, &default_account_details, &gas_estimator);

		// then
		let t = txq.top_transactions();
		assert_eq!(unwrap_tx_err(res), TransactionError::InsufficientGasPrice { minimal: 2.into(), got: 1.into() });
		assert_eq!(txq.status().pending, 1);
		assert_eq!(t.len(), 1);
		assert_eq!(t[0], tx);
		assert_eq!(txq.last_nonce(&sender), Some(nonce));
	}

	#[test]
	fn should_limit_future_transactions() {
<<<<<<< HEAD
		let mut txq = TransactionQueue::with_limits(1, !U256::zero(), !U256::zero());
=======
		let mut txq = TransactionQueue::with_limits(PrioritizationStrategy::GasPriceOnly, 1, !U256::zero(), !U256::zero());
>>>>>>> b3d502ba
		txq.current.set_limit(10);
		let (tx1, tx2) = new_tx_pair_default(4.into(), 1.into());
		let (tx3, tx4) = new_tx_pair_default(4.into(), 2.into());
		txq.add(tx1.clone(), TransactionOrigin::External, &default_account_details, &gas_estimator).unwrap();
		txq.add(tx3.clone(), TransactionOrigin::External, &default_account_details, &gas_estimator).unwrap();
		assert_eq!(txq.status().pending, 2);

		// when
		txq.add(tx2.clone(), TransactionOrigin::External, &default_account_details, &gas_estimator).unwrap();
		assert_eq!(txq.status().future, 1);
		txq.add(tx4.clone(), TransactionOrigin::External, &default_account_details, &gas_estimator).unwrap();

		// then
		assert_eq!(txq.status().future, 1);
	}

	#[test]
	fn should_limit_by_gas() {
<<<<<<< HEAD
		let mut txq = TransactionQueue::with_limits(100, default_gas_val() * U256::from(2), !U256::zero());
		let (tx1, tx2) = new_tx_pair_default(U256::from(1), U256::from(1));
		let (tx3, tx4) = new_tx_pair_default(U256::from(1), U256::from(2));
		txq.add(tx1.clone(), &default_account_details, TransactionOrigin::External).ok();
		txq.add(tx2.clone(), &default_account_details, TransactionOrigin::External).ok();
		txq.add(tx3.clone(), &default_account_details, TransactionOrigin::External).ok();
		txq.add(tx4.clone(), &default_account_details, TransactionOrigin::External).ok();
=======
		let mut txq = TransactionQueue::with_limits(PrioritizationStrategy::GasPriceOnly, 100, default_gas_val() * U256::from(2), !U256::zero());
		let (tx1, tx2) = new_tx_pair_default(U256::from(1), U256::from(1));
		let (tx3, tx4) = new_tx_pair_default(U256::from(1), U256::from(2));
		txq.add(tx1.clone(), TransactionOrigin::External, &default_account_details, &gas_estimator).unwrap();
		txq.add(tx2.clone(), TransactionOrigin::External, &default_account_details, &gas_estimator).unwrap();
		txq.add(tx3.clone(), TransactionOrigin::External, &default_account_details, &gas_estimator).unwrap();
		// limited by gas
		txq.add(tx4.clone(), TransactionOrigin::External, &default_account_details, &gas_estimator).unwrap_err();
>>>>>>> b3d502ba
		assert_eq!(txq.status().pending, 2);
	}

	#[test]
	fn should_keep_own_transactions_above_gas_limit() {
<<<<<<< HEAD
		let mut txq = TransactionQueue::with_limits(100, default_gas_val() * U256::from(2), !U256::zero());
		let (tx1, tx2) = new_tx_pair_default(U256::from(1), U256::from(1));
		let (tx3, tx4) = new_tx_pair_default(U256::from(1), U256::from(2));
		txq.add(tx1.clone(), &default_account_details, TransactionOrigin::Local).unwrap();
		txq.add(tx2.clone(), &default_account_details, TransactionOrigin::Local).unwrap();
		txq.add(tx3.clone(), &default_account_details, TransactionOrigin::Local).unwrap();
		txq.add(tx4.clone(), &default_account_details, TransactionOrigin::Local).unwrap();
=======
		let mut txq = TransactionQueue::with_limits(PrioritizationStrategy::GasPriceOnly, 100, default_gas_val() * U256::from(2), !U256::zero());
		let (tx1, tx2) = new_tx_pair_default(U256::from(1), U256::from(1));
		let (tx3, tx4) = new_tx_pair_default(U256::from(1), U256::from(2));
		let (tx5, tx6) = new_tx_pair_default(U256::from(1), U256::from(2));
		txq.add(tx1.clone(), TransactionOrigin::Local, &default_account_details, &gas_estimator).unwrap();
		txq.add(tx2.clone(), TransactionOrigin::Local, &default_account_details, &gas_estimator).unwrap();
		txq.add(tx5.clone(), TransactionOrigin::External, &default_account_details, &gas_estimator).unwrap();
		// Not accepted because of limit
		txq.add(tx6.clone(), TransactionOrigin::External, &default_account_details, &gas_estimator).unwrap_err();
		txq.add(tx3.clone(), TransactionOrigin::Local, &default_account_details, &gas_estimator).unwrap();
		txq.add(tx4.clone(), TransactionOrigin::Local, &default_account_details, &gas_estimator).unwrap();
>>>>>>> b3d502ba
		assert_eq!(txq.status().pending, 4);
	}

	#[test]
	fn should_drop_transactions_with_old_nonces() {
		let mut txq = TransactionQueue::default();
		let tx = new_tx_default();
		let last_nonce = tx.nonce + U256::one();
		let fetch_last_nonce = |_a: &Address| AccountDetails { nonce: last_nonce, balance: !U256::zero() };

		// when
		let res = txq.add(tx, TransactionOrigin::External, &fetch_last_nonce, &gas_estimator);

		// then
		assert_eq!(unwrap_tx_err(res), TransactionError::Old);
		let stats = txq.status();
		assert_eq!(stats.pending, 0);
		assert_eq!(stats.future, 0);
	}

	#[test]
	fn should_not_insert_same_transaction_twice() {
		// given
		let nonce = |a: &Address| AccountDetails { nonce: default_account_details(a).nonce + U256::one(),
			balance: !U256::zero() };
		let mut txq = TransactionQueue::default();
		let (_tx1, tx2) = new_tx_pair_default(1.into(), 0.into());
		txq.add(tx2.clone(), TransactionOrigin::External, &default_account_details, &gas_estimator).unwrap();
		assert_eq!(txq.status().future, 1);
		assert_eq!(txq.status().pending, 0);

		// when
		let res = txq.add(tx2.clone(), TransactionOrigin::External, &nonce, &gas_estimator);

		// then
		assert_eq!(unwrap_tx_err(res), TransactionError::AlreadyImported);
		let stats = txq.status();
		assert_eq!(stats.future, 1);
		assert_eq!(stats.pending, 0);
	}

	#[test]
	fn should_accept_same_transaction_twice_if_removed() {
		// given
		let mut txq = TransactionQueue::default();
		let (tx1, tx2) = new_tx_pair_default(1.into(), 0.into());
		txq.add(tx1.clone(), TransactionOrigin::External, &default_account_details, &gas_estimator).unwrap();
		txq.add(tx2.clone(), TransactionOrigin::External, &default_account_details, &gas_estimator).unwrap();
		assert_eq!(txq.status().pending, 2);

		// when
		txq.remove_invalid(&tx1.hash(), &default_account_details);
		assert_eq!(txq.status().pending, 0);
		assert_eq!(txq.status().future, 1);
		txq.add(tx1.clone(), TransactionOrigin::External, &default_account_details, &gas_estimator).unwrap();

		// then
		let stats = txq.status();
		assert_eq!(stats.future, 0);
		assert_eq!(stats.pending, 2);
	}

	#[test]
	fn should_not_move_to_future_if_state_nonce_is_higher() {
		// given
		let mut txq = TransactionQueue::default();
		let (tx, tx2) = new_tx_pair_default(1.into(), 0.into());
		let tx3 = new_tx_default();
		txq.add(tx2.clone(), TransactionOrigin::External, &default_account_details, &gas_estimator).unwrap();
		assert_eq!(txq.status().future, 1);
		txq.add(tx3.clone(), TransactionOrigin::External, &default_account_details, &gas_estimator).unwrap();
		txq.add(tx.clone(), TransactionOrigin::External, &default_account_details, &gas_estimator).unwrap();
		assert_eq!(txq.status().pending, 3);

		// when
		let sender = tx.sender().unwrap();
		txq.remove_all(sender, default_nonce() + U256::one());

		// then
		let stats = txq.status();
		assert_eq!(stats.future, 0);
		assert_eq!(stats.pending, 2);
	}

	#[test]
	fn should_replace_same_transaction_when_has_higher_fee() {
		init_log();
		// given
		let mut txq = TransactionQueue::default();
		let keypair = Random.generate().unwrap();
		let tx = new_unsigned_tx(123.into(), default_gas_val(), 1.into()).sign(keypair.secret());
		let tx2 = {
			let mut tx2 = (*tx).clone();
			tx2.gas_price = U256::from(200);
			tx2.sign(keypair.secret())
		};

		// when
		txq.add(tx, TransactionOrigin::External, &default_account_details, &gas_estimator).unwrap();
		txq.add(tx2, TransactionOrigin::External, &default_account_details, &gas_estimator).unwrap();

		// then
		let stats = txq.status();
		assert_eq!(stats.pending, 1);
		assert_eq!(stats.future, 0);
		assert_eq!(txq.top_transactions()[0].gas_price, U256::from(200));
	}

	#[test]
	fn should_replace_same_transaction_when_importing_to_futures() {
		// given
		let mut txq = TransactionQueue::default();
		let keypair = Random.generate().unwrap();
		let tx0 = new_unsigned_tx(123.into(), default_gas_val(), 1.into()).sign(keypair.secret());
		let tx1 = {
			let mut tx1 = (*tx0).clone();
			tx1.nonce = U256::from(124);
			tx1.sign(keypair.secret())
		};
		let tx2 = {
			let mut tx2 = (*tx1).clone();
			tx2.gas_price = U256::from(200);
			tx2.sign(keypair.secret())
		};

		// when
		txq.add(tx1, TransactionOrigin::External, &default_account_details, &gas_estimator).unwrap();
		txq.add(tx2, TransactionOrigin::External, &default_account_details, &gas_estimator).unwrap();
		assert_eq!(txq.status().future, 1);
		txq.add(tx0, TransactionOrigin::External, &default_account_details, &gas_estimator).unwrap();

		// then
		let stats = txq.status();
		assert_eq!(stats.future, 0);
		assert_eq!(stats.pending, 2);
		assert_eq!(txq.top_transactions()[1].gas_price, U256::from(200));
	}

	#[test]
	fn should_recalculate_height_when_removing_from_future() {
		// given
		let previous_nonce = |a: &Address| AccountDetails{ nonce: default_account_details(a).nonce - U256::one(), balance:
			!U256::zero() };
		let next_nonce = |a: &Address| AccountDetails{ nonce: default_account_details(a).nonce + U256::one(), balance:
			!U256::zero() };
		let mut txq = TransactionQueue::default();
		let (tx1, tx2) = new_tx_pair_default(1.into(), 0.into());
		txq.add(tx1.clone(), TransactionOrigin::External, &previous_nonce, &gas_estimator).unwrap();
		txq.add(tx2, TransactionOrigin::External, &previous_nonce, &gas_estimator).unwrap();
		assert_eq!(txq.status().future, 2);

		// when
		txq.remove_invalid(&tx1.hash(), &next_nonce);

		// then
		let stats = txq.status();
		assert_eq!(stats.future, 0);
		assert_eq!(stats.pending, 1);
	}

	#[test]
	fn should_return_none_when_transaction_from_given_address_does_not_exist() {
		// given
		let txq = TransactionQueue::default();

		// then
		assert_eq!(txq.last_nonce(&Address::default()), None);
	}

	#[test]
	fn should_return_correct_nonce_when_transactions_from_given_address_exist() {
		// given
		let mut txq = TransactionQueue::default();
		let tx = new_tx_default();
		let from = tx.sender().unwrap();
		let nonce = tx.nonce;
		let details = |_a: &Address| AccountDetails { nonce: nonce, balance: !U256::zero() };

		// when
		txq.add(tx, TransactionOrigin::External, &details, &gas_estimator).unwrap();

		// then
		assert_eq!(txq.last_nonce(&from), Some(nonce));
	}

	#[test]
	fn should_remove_old_transaction_even_if_newer_transaction_was_not_known() {
		// given
		let mut txq = TransactionQueue::default();
		let (tx1, tx2) = new_tx_pair_default(1.into(), 0.into());
		let (nonce1, nonce2) = (tx1.nonce, tx2.nonce);
		let details1 = |_a: &Address| AccountDetails { nonce: nonce1, balance: !U256::zero() };

		// Insert first transaction
		txq.add(tx1, TransactionOrigin::External, &details1, &gas_estimator).unwrap();

		// when
		txq.remove_all(tx2.sender().unwrap(), nonce2 + U256::one());

		// then
		assert!(txq.top_transactions().is_empty());
	}

	#[test]
	fn should_return_valid_last_nonce_after_remove_all() {
		// given
		let mut txq = TransactionQueue::default();
		let (tx1, tx2) = new_tx_pair_default(4.into(), 0.into());
		let sender = tx1.sender().unwrap();
		let (nonce1, nonce2) = (tx1.nonce, tx2.nonce);
		let details1 = |_a: &Address| AccountDetails { nonce: nonce1, balance: !U256::zero() };

		// when
		// Insert first transaction
		assert_eq!(txq.add(tx1, TransactionOrigin::External, &details1, &gas_estimator).unwrap(), TransactionImportResult::Current);
		// Second should go to future
		assert_eq!(txq.add(tx2, TransactionOrigin::External, &details1, &gas_estimator).unwrap(), TransactionImportResult::Future);
		// Now block is imported
		txq.remove_all(sender, nonce2 - U256::from(1));
		// tx2 should be not be promoted to current
		assert_eq!(txq.status().pending, 0);
		assert_eq!(txq.status().future, 1);

		// then
		assert_eq!(txq.last_nonce(&sender), None);
	}

	#[test]
	fn should_return_true_if_there_is_local_transaction_pending() {
		// given
		let mut txq = TransactionQueue::default();
		let (tx1, tx2) = new_tx_pair_default(1.into(), 0.into());
		assert_eq!(txq.has_local_pending_transactions(), false);

		// when
		assert_eq!(txq.add(tx1, TransactionOrigin::External, &default_account_details, &gas_estimator).unwrap(), TransactionImportResult::Current);
		assert_eq!(txq.has_local_pending_transactions(), false);
		assert_eq!(txq.add(tx2, TransactionOrigin::Local, &default_account_details, &gas_estimator).unwrap(), TransactionImportResult::Current);

		// then
		assert_eq!(txq.has_local_pending_transactions(), true);
	}

	#[test]
	fn should_keep_right_order_in_future() {
		// given
<<<<<<< HEAD
		let mut txq = TransactionQueue::with_limits(1, !U256::zero(), !U256::zero());
=======
		let mut txq = TransactionQueue::with_limits(PrioritizationStrategy::GasPriceOnly, 1, !U256::zero(), !U256::zero());
>>>>>>> b3d502ba
		let (tx1, tx2) = new_tx_pair_default(1.into(), 0.into());
		let prev_nonce = |a: &Address| AccountDetails { nonce: default_account_details(a).nonce - U256::one(), balance:
			default_account_details(a).balance };

		// when
		assert_eq!(txq.add(tx2, TransactionOrigin::External, &prev_nonce, &gas_estimator).unwrap(), TransactionImportResult::Future);
		assert_eq!(txq.add(tx1.clone(), TransactionOrigin::External, &prev_nonce, &gas_estimator).unwrap(), TransactionImportResult::Future);

		// then
		assert_eq!(txq.future.by_priority.len(), 1);
		assert_eq!(txq.future.by_priority.iter().next().unwrap().hash, tx1.hash());
	}

	#[test]
	fn should_return_correct_last_nonce() {
		// given
		let mut txq = TransactionQueue::default();
		let (tx1, tx2, tx2_2, tx3) = {
			let keypair = Random.generate().unwrap();
			let secret = &keypair.secret();
			let nonce = 123.into();
			let gas = default_gas_val();
			let tx = new_unsigned_tx(nonce, gas, 1.into());
			let tx2 = new_unsigned_tx(nonce + 1.into(), gas, 1.into());
			let tx2_2 = new_unsigned_tx(nonce + 1.into(), gas, 5.into());
			let tx3 = new_unsigned_tx(nonce + 2.into(), gas, 1.into());


			(tx.sign(secret), tx2.sign(secret), tx2_2.sign(secret), tx3.sign(secret))
		};
		let sender = tx1.sender().unwrap();
		txq.add(tx1, TransactionOrigin::Local, &default_account_details, &gas_estimator).unwrap();
		txq.add(tx2, TransactionOrigin::Local, &default_account_details, &gas_estimator).unwrap();
		txq.add(tx3, TransactionOrigin::Local, &default_account_details, &gas_estimator).unwrap();
		assert_eq!(txq.future.by_priority.len(), 0);
		assert_eq!(txq.current.by_priority.len(), 3);

		// when
		let res = txq.add(tx2_2, TransactionOrigin::Local, &default_account_details, &gas_estimator);

		// then
		assert_eq!(txq.last_nonce(&sender).unwrap(), 125.into());
		assert_eq!(res.unwrap(), TransactionImportResult::Current);
		assert_eq!(txq.current.by_priority.len(), 3);
	}

	#[test]
	fn should_reject_transactions_below_bas_gas() {
		// given
		let mut txq = TransactionQueue::default();
		let (tx1, tx2) = new_tx_pair_default(1.into(), 0.into());
		let high_gas = |_: &SignedTransaction| 100_001.into();

		// when
		let res1 = txq.add(tx1, TransactionOrigin::Local, &default_account_details, &gas_estimator);
		let res2 = txq.add(tx2, TransactionOrigin::Local, &default_account_details, &high_gas);

		// then
		assert_eq!(res1.unwrap(), TransactionImportResult::Current);
		assert_eq!(unwrap_tx_err(res2), TransactionError::InsufficientGas {
			minimal: 100_001.into(),
			got: 100_000.into(),
		});

	}

}<|MERGE_RESOLUTION|>--- conflicted
+++ resolved
@@ -132,8 +132,6 @@
 	/// (e.g. Tx(nonce:5), State(nonce:0) -> height: 5)
 	/// High nonce_height = Low priority (processed later)
 	nonce_height: U256,
-	/// Gas specified in the transaction.
-	gas: U256,
 	/// Gas Price of the transaction.
 	/// Low gas price = Low priority (processed later)
 	gas_price: U256,
@@ -163,7 +161,6 @@
 		let factor = (tx.transaction.gas >> 15) * min_gas_price;
 		TransactionOrder {
 			nonce_height: tx.nonce() - base_nonce,
-			gas: tx.transaction.gas.clone(),
 			gas_price: tx.transaction.gas_price,
 			gas: tx.transaction.gas,
 			gas_factor: factor,
@@ -361,24 +358,14 @@
 		let to_drop : Vec<(Address, U256)> = {
 			self.by_priority
 				.iter()
-<<<<<<< HEAD
-				.skip_while(|order| {
-=======
 				.filter(|order| {
->>>>>>> b3d502ba
 					count = count + 1;
 					let r = gas.overflowing_add(order.gas);
 					if r.1 { return false }
 					gas = r.0;
-<<<<<<< HEAD
-					// Own and retracted transactions are allowed to go above the gas limit, bot not above the count limit.
-					(gas <= self.gas_limit || order.origin == TransactionOrigin::Local || order.origin == TransactionOrigin::RetractedBlock) &&
-						count <= self.limit
-=======
 					// Own and retracted transactions are allowed to go above all limits.
 					order.origin != TransactionOrigin::Local && order.origin != TransactionOrigin::RetractedBlock &&
 					(gas > self.gas_limit || count > self.limit)
->>>>>>> b3d502ba
 				})
 				.map(|order| by_hash.get(&order.hash)
 					.expect("All transactions in `self.by_priority` and `self.by_address` are kept in sync with `by_hash`."))
@@ -511,21 +498,12 @@
 
 impl TransactionQueue {
 	/// Creates new instance of this Queue
-<<<<<<< HEAD
-	pub fn new() -> Self {
-		Self::with_limits(1024, !U256::zero(), !U256::zero())
-	}
-
-	/// Create new instance of this Queue with specified limits
-	pub fn with_limits(limit: usize, gas_limit: U256, tx_gas_limit: U256) -> Self {
-=======
 	pub fn new(strategy: PrioritizationStrategy) -> Self {
 		Self::with_limits(strategy, 1024, !U256::zero(), !U256::zero())
 	}
 
 	/// Create new instance of this Queue with specified limits
 	pub fn with_limits(strategy: PrioritizationStrategy, limit: usize, gas_limit: U256, tx_gas_limit: U256) -> Self {
->>>>>>> b3d502ba
 		let current = TransactionSet {
 			by_priority: BTreeSet::new(),
 			by_address: Table::new(),
@@ -761,11 +739,7 @@
 			None => vec![],
 		};
 		for k in nonces_from_sender {
-<<<<<<< HEAD
-			let order = self.future.drop(&sender, &k).unwrap();
-=======
 			let order = self.future.drop(&sender, &k).expect("transaction known to be in self.future; qed");
->>>>>>> b3d502ba
 			self.future.insert(sender, k, order.penalize());
 		}
 	}
@@ -1132,11 +1106,7 @@
 			action: Action::Create,
 			value: U256::from(100),
 			data: "3331600055".from_hex().unwrap(),
-<<<<<<< HEAD
-			gas: default_gas_val(),
-=======
 			gas: gas,
->>>>>>> b3d502ba
 			gas_price: gas_price,
 			nonce: nonce
 		}
@@ -1214,11 +1184,7 @@
 	#[test]
 	fn should_return_correct_nonces_when_dropped_because_of_limit() {
 		// given
-<<<<<<< HEAD
-		let mut txq = TransactionQueue::with_limits(2, !U256::zero(), !U256::zero());
-=======
 		let mut txq = TransactionQueue::with_limits(PrioritizationStrategy::GasPriceOnly, 2, !U256::zero(), !U256::zero());
->>>>>>> b3d502ba
 		let (tx1, tx2) = new_tx_pair(123.into(), 1.into(), 1.into(), 0.into());
 		let sender = tx1.sender().unwrap();
 		let nonce = tx1.nonce;
@@ -1714,27 +1680,16 @@
 	fn should_penalize_transactions_from_sender_in_future() {
 		// given
 		let prev_nonce = |a: &Address| AccountDetails{ nonce: default_account_details(a).nonce - U256::one(), balance: !U256::zero() };
-<<<<<<< HEAD
-		let mut txq = TransactionQueue::new();
-=======
-		let mut txq = TransactionQueue::default();
->>>>>>> b3d502ba
+		let mut txq = TransactionQueue::default();
 		// txa, txb - slightly bigger gas price to have consistent ordering
 		let (txa, txb) = new_tx_pair_default(1.into(), 0.into());
 		let (tx1, tx2) = new_tx_pair_with_gas_price_increment(3.into());
 
 		// insert everything
-<<<<<<< HEAD
-		txq.add(txa.clone(), &prev_nonce, TransactionOrigin::External).unwrap();
-		txq.add(txb.clone(), &prev_nonce, TransactionOrigin::External).unwrap();
-		txq.add(tx1.clone(), &prev_nonce, TransactionOrigin::External).unwrap();
-		txq.add(tx2.clone(), &prev_nonce, TransactionOrigin::External).unwrap();
-=======
 		txq.add(txa.clone(), TransactionOrigin::External, &prev_nonce, &gas_estimator).unwrap();
 		txq.add(txb.clone(), TransactionOrigin::External, &prev_nonce, &gas_estimator).unwrap();
 		txq.add(tx1.clone(), TransactionOrigin::External, &prev_nonce, &gas_estimator).unwrap();
 		txq.add(tx2.clone(), TransactionOrigin::External, &prev_nonce, &gas_estimator).unwrap();
->>>>>>> b3d502ba
 
 		assert_eq!(txq.status().future, 4);
 
@@ -1939,11 +1894,7 @@
 	#[test]
 	fn should_drop_old_transactions_when_hitting_the_limit() {
 		// given
-<<<<<<< HEAD
-		let mut txq = TransactionQueue::with_limits(1, !U256::zero(), !U256::zero());
-=======
 		let mut txq = TransactionQueue::with_limits(PrioritizationStrategy::GasPriceOnly, 1, !U256::zero(), !U256::zero());
->>>>>>> b3d502ba
 		let (tx, tx2) = new_tx_pair_default(1.into(), 0.into());
 		let sender = tx.sender().unwrap();
 		let nonce = tx.nonce;
@@ -1964,11 +1915,7 @@
 
 	#[test]
 	fn should_limit_future_transactions() {
-<<<<<<< HEAD
-		let mut txq = TransactionQueue::with_limits(1, !U256::zero(), !U256::zero());
-=======
 		let mut txq = TransactionQueue::with_limits(PrioritizationStrategy::GasPriceOnly, 1, !U256::zero(), !U256::zero());
->>>>>>> b3d502ba
 		txq.current.set_limit(10);
 		let (tx1, tx2) = new_tx_pair_default(4.into(), 1.into());
 		let (tx3, tx4) = new_tx_pair_default(4.into(), 2.into());
@@ -1987,15 +1934,6 @@
 
 	#[test]
 	fn should_limit_by_gas() {
-<<<<<<< HEAD
-		let mut txq = TransactionQueue::with_limits(100, default_gas_val() * U256::from(2), !U256::zero());
-		let (tx1, tx2) = new_tx_pair_default(U256::from(1), U256::from(1));
-		let (tx3, tx4) = new_tx_pair_default(U256::from(1), U256::from(2));
-		txq.add(tx1.clone(), &default_account_details, TransactionOrigin::External).ok();
-		txq.add(tx2.clone(), &default_account_details, TransactionOrigin::External).ok();
-		txq.add(tx3.clone(), &default_account_details, TransactionOrigin::External).ok();
-		txq.add(tx4.clone(), &default_account_details, TransactionOrigin::External).ok();
-=======
 		let mut txq = TransactionQueue::with_limits(PrioritizationStrategy::GasPriceOnly, 100, default_gas_val() * U256::from(2), !U256::zero());
 		let (tx1, tx2) = new_tx_pair_default(U256::from(1), U256::from(1));
 		let (tx3, tx4) = new_tx_pair_default(U256::from(1), U256::from(2));
@@ -2004,21 +1942,11 @@
 		txq.add(tx3.clone(), TransactionOrigin::External, &default_account_details, &gas_estimator).unwrap();
 		// limited by gas
 		txq.add(tx4.clone(), TransactionOrigin::External, &default_account_details, &gas_estimator).unwrap_err();
->>>>>>> b3d502ba
 		assert_eq!(txq.status().pending, 2);
 	}
 
 	#[test]
 	fn should_keep_own_transactions_above_gas_limit() {
-<<<<<<< HEAD
-		let mut txq = TransactionQueue::with_limits(100, default_gas_val() * U256::from(2), !U256::zero());
-		let (tx1, tx2) = new_tx_pair_default(U256::from(1), U256::from(1));
-		let (tx3, tx4) = new_tx_pair_default(U256::from(1), U256::from(2));
-		txq.add(tx1.clone(), &default_account_details, TransactionOrigin::Local).unwrap();
-		txq.add(tx2.clone(), &default_account_details, TransactionOrigin::Local).unwrap();
-		txq.add(tx3.clone(), &default_account_details, TransactionOrigin::Local).unwrap();
-		txq.add(tx4.clone(), &default_account_details, TransactionOrigin::Local).unwrap();
-=======
 		let mut txq = TransactionQueue::with_limits(PrioritizationStrategy::GasPriceOnly, 100, default_gas_val() * U256::from(2), !U256::zero());
 		let (tx1, tx2) = new_tx_pair_default(U256::from(1), U256::from(1));
 		let (tx3, tx4) = new_tx_pair_default(U256::from(1), U256::from(2));
@@ -2030,7 +1958,6 @@
 		txq.add(tx6.clone(), TransactionOrigin::External, &default_account_details, &gas_estimator).unwrap_err();
 		txq.add(tx3.clone(), TransactionOrigin::Local, &default_account_details, &gas_estimator).unwrap();
 		txq.add(tx4.clone(), TransactionOrigin::Local, &default_account_details, &gas_estimator).unwrap();
->>>>>>> b3d502ba
 		assert_eq!(txq.status().pending, 4);
 	}
 
@@ -2277,11 +2204,7 @@
 	#[test]
 	fn should_keep_right_order_in_future() {
 		// given
-<<<<<<< HEAD
-		let mut txq = TransactionQueue::with_limits(1, !U256::zero(), !U256::zero());
-=======
 		let mut txq = TransactionQueue::with_limits(PrioritizationStrategy::GasPriceOnly, 1, !U256::zero(), !U256::zero());
->>>>>>> b3d502ba
 		let (tx1, tx2) = new_tx_pair_default(1.into(), 0.into());
 		let prev_nonce = |a: &Address| AccountDetails { nonce: default_account_details(a).nonce - U256::one(), balance:
 			default_account_details(a).balance };
